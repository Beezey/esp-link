#
# Makefile for esp-link - https://github.com/jeelabs/esp-link
#
# Start by setting the directories for the toolchain a few lines down
# the default target will build the firmware images
# `make flash` will flash the esp serially
# `make wiflash` will flash the esp over wifi
# `VERBOSE=1 make ...` will print debug info
# `ESP_HOSTNAME=my.esp.example.com make wiflash` is an easy way to override a variable
#
# Makefile heavily adapted to esp-link and wireless flashing by Thorsten von Eicken
# Original from esphttpd and others...

# --------------- toolchain configuration ---------------

# Base directory for the compiler. Needs a / at the end.
# Typically you'll install https://github.com/pfalcon/esp-open-sdk
XTENSA_TOOLS_ROOT ?= $(abspath ../esp-open-sdk/xtensa-lx106-elf/bin)/

# Base directory of the ESP8266 SDK package, absolute
# Typically you'll download from Espressif's BBS, http://bbs.espressif.com/viewforum.php?f=5
SDK_BASE	?= $(abspath ../esp_iot_sdk_v1.3.0)

# Esptool.py path and port, only used for 1-time serial flashing
# Typically you'll use https://github.com/themadinventor/esptool
# Windows users use the com port i.e: ESPPORT ?= com3
ESPTOOL		?= $(abspath ../esp-open-sdk/esptool/esptool.py)
ESPPORT		?= /dev/ttyUSB0
ESPBAUD		?= 460800

# --------------- chipset configuration   ---------------

# Pick your flash size: "512KB", "1MB", or "4MB"
<<<<<<< HEAD
FLASH_SIZE ?= 512KB
=======
FLASH_SIZE ?= 4MB
>>>>>>> 99112258

ifeq ("$(FLASH_SIZE)","512KB")
# Winbond 25Q40 512KB flash, typ for esp-01 thru esp-11
ESP_SPI_SIZE        ?= 0       # 0->512KB (256KB+256KB)
ESP_FLASH_MODE      ?= 0       # 0->QIO
ESP_FLASH_FREQ_DIV  ?= 0       # 0->40Mhz
ESP_FLASH_MAX       ?= 241664  # max bin file for 512KB flash: 236KB
ET_FS               ?= 4m      # 4Mbit flash size in esptool flash command
ET_FF               ?= 40m     # 40Mhz flash speed in esptool flash command
ET_BLANK            ?= 0x7E000 # where to flash blank.bin to erase wireless settings

else ifeq ("$(FLASH_SIZE)","1MB")
# ESP-01E
ESP_SPI_SIZE        ?= 2       # 2->1MB (512KB+512KB)
ESP_FLASH_MODE      ?= 0       # 0->QIO
ESP_FLASH_FREQ_DIV  ?= 15      # 15->80MHz
ESP_FLASH_MAX       ?= 503808  # max bin file for 1MB flash: 492KB
ET_FS               ?= 8m      # 8Mbit flash size in esptool flash command
ET_FF               ?= 80m     # 80Mhz flash speed in esptool flash command
ET_BLANK            ?= 0xFE000 # where to flash blank.bin to erase wireless settings

else
# Winbond 25Q32 4MB flash, typ for esp-12
# Here we're using two partitions of approx 0.5MB because that's what's easily available in terms
# of linker scripts in the SDK. Ideally we'd use two partitions of approx 1MB, the remaining 2MB
# cannot be used for code (esp8266 limitation).
ESP_SPI_SIZE        ?= 4       # 6->4MB (1MB+1MB) or 4->4MB (512KB+512KB)
ESP_FLASH_MODE      ?= 0       # 0->QIO, 2->DIO
ESP_FLASH_FREQ_DIV  ?= 15      # 15->80Mhz
ESP_FLASH_MAX       ?= 503808  # max bin file for 512KB flash partition: 492KB
#ESP_FLASH_MAX       ?= 1028096 # max bin file for 1MB flash partition: 1004KB
ET_FS               ?= 32m     # 32Mbit flash size in esptool flash command
ET_FF               ?= 80m     # 80Mhz flash speed in esptool flash command
ET_BLANK            ?= 0x3FE000 # where to flash blank.bin to erase wireless settings
endif

# hostname or IP address for wifi flashing
ESP_HOSTNAME        ?= esp-link

# The pin assignments below are used when the settings in flash are invalid, they
# can be changed via the web interface
# GPIO pin used to reset attached microcontroller, acative low
MCU_RESET_PIN       ?= 12
# GPIO pin used with reset to reprogram MCU (ISP=in-system-programming, unused with AVRs), active low
MCU_ISP_PIN         ?= 13
# GPIO pin used for "connectivity" LED, active low
LED_CONN_PIN        ?= 0
# GPIO pin used for "serial activity" LED, active low
LED_SERIAL_PIN      ?= 14

# --------------- esp-link version        ---------------

# This queries git to produce a version string like "esp-link v0.9.0 2015-06-01 34bc76"
# If you don't have a proper git checkout or are on windows, then simply swap for the constant
# Steps to release: create release on github, git pull, git describe --tags to verify you're
# on the release tag, make release, upload esp-link.tgz into the release files
#VERSION ?= "esp-link custom version"
DATE    := $(shell date '+%F %T')
BRANCH  := $(shell git describe --tags)
SHA     := $(shell if git diff --quiet HEAD; then git rev-parse --short HEAD | cut -d"/" -f 3; \
	else echo "development"; fi)
VERSION ?=esp-link $(BRANCH) - $(DATE) - $(SHA)

# --------------- esp-link config options ---------------

# If CHANGE_TO_STA is set to "yes" the esp-link module will switch to station mode
# once successfully connected to an access point. Else it will stay in AP+STA mode.

CHANGE_TO_STA ?= yes

# --------------- esphttpd config options ---------------

# If GZIP_COMPRESSION is set to "yes" then the static css, js, and html files will be compressed
# with gzip before added to the espfs image and will be served with gzip Content-Encoding header.
# This could speed up the downloading of these files, but might break compatibility with older
# web browsers not supporting gzip encoding because Accept-Encoding is simply ignored.
# Enable this option if you have large static files to serve (for e.g. JQuery, Twitter bootstrap)
# If you have text based static files with different extensions what you want to serve compressed
# then you will need to add the extension to the following places:
# - Add the extension to this Makefile at the webpages.espfs target to the find command
# - Add the extension to the gzippedFileTypes array in the user/httpd.c file
#
# Adding JPG or PNG files (and any other compressed formats) is not recommended, because GZIP
# compression does not work effectively on compressed files.

#Static gzipping is disabled by default.
GZIP_COMPRESSION ?= yes

# If COMPRESS_W_YUI is set to "yes" then the static css and js files will be compressed with
# yui-compressor. This option works only when GZIP_COMPRESSION is set to "yes".
# http://yui.github.io/yuicompressor/
#Disabled by default.
COMPRESS_W_YUI ?= yes
YUI-COMPRESSOR ?= yuicompressor-2.4.8.jar


# -------------- End of config options -------------

# Output directors to store intermediate compiled files
# relative to the project directory
BUILD_BASE	= build
FW_BASE = firmware

# name for the target project
TARGET = httpd

# espressif tool to concatenate sections for OTA upload using bootloader v1.2+
APPGEN_TOOL	?= gen_appbin.py

# which modules (subdirectories) of the project to include in compiling
<<<<<<< HEAD
MODULES		= espfs httpd user serial
EXTRA_INCDIR	= include .
=======
MODULES		= espfs httpd user serial cmd
EXTRA_INCDIR	= include . # lib/heatshrink/
>>>>>>> 99112258

# libraries used in this project, mainly provided by the SDK
LIBS = c gcc hal phy pp net80211 wpa main lwip

# compiler flags using during compilation of source files
CFLAGS = -Os -ggdb -std=c99 -Werror -Wpointer-arith -Wundef -Wall -Wl,-EL -fno-inline-functions \
		-nostdlib -mlongcalls -mtext-section-literals -ffunction-sections -fdata-sections \
		-D__ets__ -DICACHE_FLASH -D_STDINT_H -Wno-address -DFIRMWARE_SIZE=$(ESP_FLASH_MAX) \
		-DMCU_RESET_PIN=$(MCU_RESET_PIN) -DMCU_ISP_PIN=$(MCU_ISP_PIN) \
		-DLED_CONN_PIN=$(LED_CONN_PIN) -DLED_SERIAL_PIN=$(LED_SERIAL_PIN) \
		-DVERSION="$(VERSION)"

# linker flags used to generate the main object file
LDFLAGS		= -nostdlib -Wl,--no-check-sections -u call_user_start -Wl,-static -Wl,--gc-sections

# linker script used for the above linker step
LD_SCRIPT 	:= build/eagle.esphttpd.v6.ld
LD_SCRIPT1	:= build/eagle.esphttpd1.v6.ld
LD_SCRIPT2	:= build/eagle.esphttpd2.v6.ld

# various paths from the SDK used in this project
SDK_LIBDIR		= lib
SDK_LDDIR			= ld
SDK_INCDIR		= include include/json
SDK_TOOLSDIR	= tools

# select which tools to use as compiler, librarian and linker
CC		:= $(XTENSA_TOOLS_ROOT)xtensa-lx106-elf-gcc
AR		:= $(XTENSA_TOOLS_ROOT)xtensa-lx106-elf-ar
LD		:= $(XTENSA_TOOLS_ROOT)xtensa-lx106-elf-gcc
OBJCP := $(XTENSA_TOOLS_ROOT)xtensa-lx106-elf-objcopy
OBJDP := $(XTENSA_TOOLS_ROOT)xtensa-lx106-elf-objdump


####
SRC_DIR		:= $(MODULES)
BUILD_DIR	:= $(addprefix $(BUILD_BASE)/,$(MODULES))

SDK_LIBDIR	:= $(addprefix $(SDK_BASE)/,$(SDK_LIBDIR))
SDK_LDDIR 	:= $(addprefix $(SDK_BASE)/,$(SDK_LDDIR))
SDK_INCDIR	:= $(addprefix -I$(SDK_BASE)/,$(SDK_INCDIR))
SDK_TOOLS		:= $(addprefix $(SDK_BASE)/,$(SDK_TOOLSDIR))
APPGEN_TOOL	:= $(addprefix $(SDK_TOOLS)/,$(APPGEN_TOOL))

SRC		:= $(foreach sdir,$(SRC_DIR),$(wildcard $(sdir)/*.c))
OBJ		:= $(patsubst %.c,$(BUILD_BASE)/%.o,$(SRC)) $(BUILD_BASE)/espfs_img.o
LIBS		:= $(addprefix -l,$(LIBS))
APP_AR		:= $(addprefix $(BUILD_BASE)/,$(TARGET)_app.a)
USER1_OUT 	:= $(addprefix $(BUILD_BASE)/,$(TARGET).user1.out)
USER2_OUT 	:= $(addprefix $(BUILD_BASE)/,$(TARGET).user2.out)

INCDIR	:= $(addprefix -I,$(SRC_DIR))
EXTRA_INCDIR	:= $(addprefix -I,$(EXTRA_INCDIR))
MODULE_INCDIR	:= $(addsuffix /include,$(INCDIR))

V ?= $(VERBOSE)
ifeq ("$(V)","1")
Q :=
vecho := @true
else
Q := @
vecho := @echo
endif

ifeq ("$(GZIP_COMPRESSION)","yes")
CFLAGS += -DGZIP_COMPRESSION
endif

ifeq ("$(CHANGE_TO_STA)","yes")
CFLAGS += -DCHANGE_TO_STA
endif

vpath %.c $(SRC_DIR)

define compile-objects
$1/%.o: %.c
	$(vecho) "CC $$<"
	$(Q) $(CC) $(INCDIR) $(MODULE_INCDIR) $(EXTRA_INCDIR) $(SDK_INCDIR) $(CFLAGS)  -c $$< -o $$@
endef

.PHONY: all checkdirs clean webpages.espfs wiflash

all: echo_version checkdirs $(FW_BASE)/user1.bin $(FW_BASE)/user2.bin

echo_version:
	@echo VERSION: $(VERSION)

$(USER1_OUT): $(APP_AR) $(LD_SCRIPT1)
	$(vecho) "LD $@"
	$(Q) $(LD) -L$(SDK_LIBDIR) -T$(LD_SCRIPT1) $(LDFLAGS) -Wl,--start-group $(LIBS) $(APP_AR) -Wl,--end-group -o $@
	@echo Dump  : $(OBJDP) -x $(USER1_OUT)
	@echo Disass: $(OBJDP) -d -l -x $(USER1_OUT)
#	$(Q) $(OBJDP) -x $(TARGET_OUT) | egrep espfs_img

$(USER2_OUT): $(APP_AR) $(LD_SCRIPT2)
	$(vecho) "LD $@"
	$(Q) $(LD) -L$(SDK_LIBDIR) -T$(LD_SCRIPT2) $(LDFLAGS) -Wl,--start-group $(LIBS) $(APP_AR) -Wl,--end-group -o $@
#	$(Q) $(OBJDP) -x $(TARGET_OUT) | egrep espfs_img

$(FW_BASE):
	$(vecho) "FW $@"
	$(Q) mkdir -p $@

$(FW_BASE)/user1.bin: $(USER1_OUT) $(FW_BASE)
	$(Q) $(OBJCP) --only-section .text -O binary $(USER1_OUT) eagle.app.v6.text.bin
	$(Q) $(OBJCP) --only-section .data -O binary $(USER1_OUT) eagle.app.v6.data.bin
	$(Q) $(OBJCP) --only-section .rodata -O binary $(USER1_OUT) eagle.app.v6.rodata.bin
	$(Q) $(OBJCP) --only-section .irom0.text -O binary $(USER1_OUT) eagle.app.v6.irom0text.bin
	ls -ls eagle*bin
	$(Q) COMPILE=gcc PATH=$(XTENSA_TOOLS_ROOT):$(PATH) python $(APPGEN_TOOL) $(USER1_OUT) 2 $(ESP_FLASH_MODE) $(ESP_FLASH_FREQ_DIV) $(ESP_SPI_SIZE)
	$(Q) rm -f eagle.app.v6.*.bin
	$(Q) mv eagle.app.flash.bin $@
	@echo "** user1.bin uses $$(stat -c '%s' $@) bytes of" $(ESP_FLASH_MAX) "available"
	$(Q) if [ $$(stat -c '%s' $@) -gt $$(( $(ESP_FLASH_MAX) )) ]; then echo "$@ too big!"; false; fi

$(FW_BASE)/user2.bin: $(USER2_OUT) $(FW_BASE)
	$(Q) $(OBJCP) --only-section .text -O binary $(USER2_OUT) eagle.app.v6.text.bin
	$(Q) $(OBJCP) --only-section .data -O binary $(USER2_OUT) eagle.app.v6.data.bin
	$(Q) $(OBJCP) --only-section .rodata -O binary $(USER2_OUT) eagle.app.v6.rodata.bin
	$(Q) $(OBJCP) --only-section .irom0.text -O binary $(USER2_OUT) eagle.app.v6.irom0text.bin
	$(Q) COMPILE=gcc PATH=$(XTENSA_TOOLS_ROOT):$(PATH) python $(APPGEN_TOOL) $(USER2_OUT) 2 $(ESP_FLASH_MODE) $(ESP_FLASH_FREQ_DIV) $(ESP_SPI_SIZE)
	$(Q) rm -f eagle.app.v6.*.bin
	$(Q) mv eagle.app.flash.bin $@
	$(Q) if [ $$(stat -c '%s' $@) -gt $$(( $(ESP_FLASH_MAX) )) ]; then echo "$@ too big!"; false; fi

$(APP_AR): $(OBJ)
	$(vecho) "AR $@"
	$(Q) $(AR) cru $@ $^

checkdirs: $(BUILD_DIR)

$(BUILD_DIR):
	$(Q) mkdir -p $@

wiflash: all
	./wiflash $(ESP_HOSTNAME) $(FW_BASE)/user1.bin $(FW_BASE)/user2.bin
<<<<<<< HEAD

baseflash: all
	$(Q) $(ESPTOOL) --port $(ESPPORT) --baud $(ESPBAUD) write_flash 0x01000 $(FW_BASE)/user1.bin
=======
>>>>>>> 99112258

flash: all
	$(Q) $(ESPTOOL) --port $(ESPPORT) --baud $(ESPBAUD) -fs $(ET_FS) -ff $(ET_FF) write_flash \
	  0x00000 "$(SDK_BASE)/bin/boot_v1.4(b1).bin" 0x01000 $(FW_BASE)/user1.bin \
	  $(ET_BLANK) $(SDK_BASE)/bin/blank.bin

yui/$(YUI-COMPRESSOR):
	$(Q) mkdir -p yui
  ifeq ($(OS),Windows_NT)
	cd yui; wget --no-check-certificate https://github.com/yui/yuicompressor/releases/download/v2.4.8/$(YUI-COMPRESSOR) -O $(YUI-COMPRESSOR)
  else
  cd yui; wget https://github.com/yui/yuicompressor/releases/download/v2.4.8/$(YUI-COMPRESSOR)
  endif

ifeq ("$(COMPRESS_W_YUI)","yes")
$(BUILD_BASE)/espfs_img.o: yui/$(YUI-COMPRESSOR)
endif

$(BUILD_BASE)/espfs_img.o: html/ html/wifi/ espfs/mkespfsimage/mkespfsimage
	$(Q) rm -rf html_compressed;
	$(Q) cp -r html html_compressed;
	$(Q) for file in `find html_compressed -type f -name "*.htm*"`; do \
			cat html_compressed/head- $$file >$${file}-; \
			mv $$file- $$file; \
		done
ifeq ("$(COMPRESS_W_YUI)","yes")
	$(Q) echo "Compression assets with yui-compressor. This may take a while..."
	$(Q) for file in `find html_compressed -type f -name "*.js"`; do \
			java -jar yui/$(YUI-COMPRESSOR) $$file --nomunge --line-break 40 -o $$file; \
		done
	$(Q) for file in `find html_compressed -type f -name "*.css"`; do \
			java -jar yui/$(YUI-COMPRESSOR) $$file -o $$file; \
		done
endif
	$(Q) cd html_compressed; find . \! -name \*- | ../espfs/mkespfsimage/mkespfsimage > ../build/espfs.img; cd ..;
	$(Q) ls -sl build/espfs.img
	$(Q) cd build; $(OBJCP) -I binary -O elf32-xtensa-le -B xtensa --rename-section .data=.espfs \
			espfs.img espfs_img.o; cd ..

# edit the loader script to add the espfs section to the end of irom with a 4 byte alignment.
# we also adjust the sizes of the segments 'cause we need more irom0
# in the end the only thing that matters wrt size is that the whole shebang fits into the
# 236KB available (in a 512KB flash)
ifeq ("$(FLASH_SIZE)","512KB")
build/eagle.esphttpd1.v6.ld: $(SDK_LDDIR)/eagle.app.v6.new.512.app1.ld
	$(Q) sed -e '/\.irom\.text/{' -e 'a . = ALIGN (4);' -e 'a *(.espfs)' -e '}'  \
			-e '/^  irom0_0_seg/ s/2B000/38000/' \
			$(SDK_LDDIR)/eagle.app.v6.new.512.app1.ld >$@
build/eagle.esphttpd2.v6.ld: $(SDK_LDDIR)/eagle.app.v6.new.512.app2.ld
	$(Q) sed -e '/\.irom\.text/{' -e 'a . = ALIGN (4);' -e 'a *(.espfs)' -e '}'  \
			-e '/^  irom0_0_seg/ s/2B000/38000/' \
			$(SDK_LDDIR)/eagle.app.v6.new.512.app2.ld >$@
else
build/eagle.esphttpd1.v6.ld: $(SDK_LDDIR)/eagle.app.v6.new.1024.app1.ld
	$(Q) sed -e '/\.irom\.text/{' -e 'a . = ALIGN (4);' -e 'a *(.espfs)' -e '}'  \
			-e '/^  irom0_0_seg/ s/6B000/7C000/' \
			$(SDK_LDDIR)/eagle.app.v6.new.1024.app1.ld >$@
build/eagle.esphttpd2.v6.ld: $(SDK_LDDIR)/eagle.app.v6.new.1024.app2.ld
	$(Q) sed -e '/\.irom\.text/{' -e 'a . = ALIGN (4);' -e 'a *(.espfs)' -e '}'  \
			-e '/^  irom0_0_seg/ s/6B000/7C000/' \
			$(SDK_LDDIR)/eagle.app.v6.new.1024.app2.ld >$@
endif

espfs/mkespfsimage/mkespfsimage: espfs/mkespfsimage/
	$(Q) $(MAKE) -C espfs/mkespfsimage GZIP_COMPRESSION="$(GZIP_COMPRESSION)"

release: all
	$(Q) rm -rf release; mkdir -p release/esp-link
	$(Q) cp $(FW_BASE)/user1.bin $(FW_BASE)/user2.bin $(SDK_BASE)/bin/blank.bin \
		   "$(SDK_BASE)/bin/boot_v1.4(b1).bin" wiflash release/esp-link
	$(Q) tar zcf esp-link.tgz -C release esp-link
	$(Q) rm -rf release

clean:
	$(Q) rm -f $(APP_AR)
	$(Q) rm -f $(TARGET_OUT)
	$(Q) find $(BUILD_BASE) -type f | xargs rm -f
	$(Q) make -C espfs/mkespfsimage/ clean
	$(Q) rm -rf $(FW_BASE)
	$(Q) rm -f webpages.espfs
ifeq ("$(COMPRESS_W_YUI)","yes")
	$(Q) rm -rf html_compressed
endif

$(foreach bdir,$(BUILD_DIR),$(eval $(call compile-objects,$(bdir))))<|MERGE_RESOLUTION|>--- conflicted
+++ resolved
@@ -31,18 +31,14 @@
 # --------------- chipset configuration   ---------------
 
 # Pick your flash size: "512KB", "1MB", or "4MB"
-<<<<<<< HEAD
 FLASH_SIZE ?= 512KB
-=======
-FLASH_SIZE ?= 4MB
->>>>>>> 99112258
 
 ifeq ("$(FLASH_SIZE)","512KB")
 # Winbond 25Q40 512KB flash, typ for esp-01 thru esp-11
 ESP_SPI_SIZE        ?= 0       # 0->512KB (256KB+256KB)
-ESP_FLASH_MODE      ?= 0       # 0->QIO
-ESP_FLASH_FREQ_DIV  ?= 0       # 0->40Mhz
-ESP_FLASH_MAX       ?= 241664  # max bin file for 512KB flash: 236KB
+ESP_FLASH_MODE      ?= 0      # 0->QIO
+ESP_FLASH_FREQ_DIV  ?= 0      # 0->40Mhz
+ESP_FLASH_MAX       ?= 241664 # max bin file for 512KB flash: 236KB
 ET_FS               ?= 4m      # 4Mbit flash size in esptool flash command
 ET_FF               ?= 40m     # 40Mhz flash speed in esptool flash command
 ET_BLANK            ?= 0x7E000 # where to flash blank.bin to erase wireless settings
@@ -137,28 +133,23 @@
 # Output directors to store intermediate compiled files
 # relative to the project directory
 BUILD_BASE	= build
-FW_BASE = firmware
+FW_BASE		= firmware
 
 # name for the target project
-TARGET = httpd
+TARGET		= httpd
 
 # espressif tool to concatenate sections for OTA upload using bootloader v1.2+
 APPGEN_TOOL	?= gen_appbin.py
 
 # which modules (subdirectories) of the project to include in compiling
-<<<<<<< HEAD
 MODULES		= espfs httpd user serial
 EXTRA_INCDIR	= include .
-=======
-MODULES		= espfs httpd user serial cmd
-EXTRA_INCDIR	= include . # lib/heatshrink/
->>>>>>> 99112258
 
 # libraries used in this project, mainly provided by the SDK
-LIBS = c gcc hal phy pp net80211 wpa main lwip
+LIBS		= c gcc hal phy pp net80211 wpa main lwip
 
 # compiler flags using during compilation of source files
-CFLAGS = -Os -ggdb -std=c99 -Werror -Wpointer-arith -Wundef -Wall -Wl,-EL -fno-inline-functions \
+CFLAGS		= -Os -ggdb -std=c99 -Werror -Wpointer-arith -Wundef -Wall -Wl,-EL -fno-inline-functions \
 		-nostdlib -mlongcalls -mtext-section-literals -ffunction-sections -fdata-sections \
 		-D__ets__ -DICACHE_FLASH -D_STDINT_H -Wno-address -DFIRMWARE_SIZE=$(ESP_FLASH_MAX) \
 		-DMCU_RESET_PIN=$(MCU_RESET_PIN) -DMCU_ISP_PIN=$(MCU_ISP_PIN) \
@@ -218,11 +209,11 @@
 endif
 
 ifeq ("$(GZIP_COMPRESSION)","yes")
-CFLAGS += -DGZIP_COMPRESSION
+CFLAGS		+= -DGZIP_COMPRESSION
 endif
 
 ifeq ("$(CHANGE_TO_STA)","yes")
-CFLAGS += -DCHANGE_TO_STA
+CFLAGS          += -DCHANGE_TO_STA
 endif
 
 vpath %.c $(SRC_DIR)
@@ -289,12 +280,9 @@
 
 wiflash: all
 	./wiflash $(ESP_HOSTNAME) $(FW_BASE)/user1.bin $(FW_BASE)/user2.bin
-<<<<<<< HEAD
 
 baseflash: all
 	$(Q) $(ESPTOOL) --port $(ESPPORT) --baud $(ESPBAUD) write_flash 0x01000 $(FW_BASE)/user1.bin
-=======
->>>>>>> 99112258
 
 flash: all
 	$(Q) $(ESPTOOL) --port $(ESPPORT) --baud $(ESPBAUD) -fs $(ET_FS) -ff $(ET_FF) write_flash \
@@ -306,7 +294,7 @@
   ifeq ($(OS),Windows_NT)
 	cd yui; wget --no-check-certificate https://github.com/yui/yuicompressor/releases/download/v2.4.8/$(YUI-COMPRESSOR) -O $(YUI-COMPRESSOR)
   else
-  cd yui; wget https://github.com/yui/yuicompressor/releases/download/v2.4.8/$(YUI-COMPRESSOR)
+	cd yui; wget https://github.com/yui/yuicompressor/releases/download/v2.4.8/$(YUI-COMPRESSOR)
   endif
 
 ifeq ("$(COMPRESS_W_YUI)","yes")
@@ -342,11 +330,11 @@
 build/eagle.esphttpd1.v6.ld: $(SDK_LDDIR)/eagle.app.v6.new.512.app1.ld
 	$(Q) sed -e '/\.irom\.text/{' -e 'a . = ALIGN (4);' -e 'a *(.espfs)' -e '}'  \
 			-e '/^  irom0_0_seg/ s/2B000/38000/' \
-			$(SDK_LDDIR)/eagle.app.v6.new.512.app1.ld >$@
+	    $(SDK_LDDIR)/eagle.app.v6.new.512.app1.ld >$@
 build/eagle.esphttpd2.v6.ld: $(SDK_LDDIR)/eagle.app.v6.new.512.app2.ld
 	$(Q) sed -e '/\.irom\.text/{' -e 'a . = ALIGN (4);' -e 'a *(.espfs)' -e '}'  \
 			-e '/^  irom0_0_seg/ s/2B000/38000/' \
-			$(SDK_LDDIR)/eagle.app.v6.new.512.app2.ld >$@
+	    $(SDK_LDDIR)/eagle.app.v6.new.512.app2.ld >$@
 else
 build/eagle.esphttpd1.v6.ld: $(SDK_LDDIR)/eagle.app.v6.new.1024.app1.ld
 	$(Q) sed -e '/\.irom\.text/{' -e 'a . = ALIGN (4);' -e 'a *(.espfs)' -e '}'  \
