#
# Makefile for esp-link - https://github.com/jeelabs/esp-link
#
# Start by setting the directories for the toolchain a few lines down
# the default target will build the firmware images
# `make flash` will flash the esp serially
# `make wiflash` will flash the esp over wifi
# `VERBOSE=1 make ...` will print debug info
# `ESP_HOSTNAME=my.esp.example.com make wiflash` is an easy way to override a variable
#
# Makefile heavily adapted to esp-link and wireless flashing by Thorsten von Eicken
# Original from esphttpd and others...
#VERBOSE=1

# --------------- toolchain configuration ---------------

# Base directory for the compiler. Needs a / at the end.
# Typically you'll install https://github.com/pfalcon/esp-open-sdk
XTENSA_TOOLS_ROOT ?= $(abspath ../esp-open-sdk/xtensa-lx106-elf/bin)/

# Base directory of the ESP8266 SDK package, absolute
# Typically you'll download from Espressif's BBS, http://bbs.espressif.com/viewforum.php?f=5
SDK_BASE	?= $(abspath ../esp_iot_sdk_v1.3.0)

# Esptool.py path and port, only used for 1-time serial flashing
# Typically you'll use https://github.com/themadinventor/esptool
# Windows users use the com port i.e: ESPPORT ?= com3
ESPTOOL		?= $(abspath ../esp-open-sdk/esptool/esptool.py)
ESPPORT		?= com10
ESPBAUD		?= 230400

# --------------- chipset configuration   ---------------

# Pick your flash size: "512KB", "1MB", or "4MB"
FLASH_SIZE ?= 512KB

ifeq ("$(FLASH_SIZE)","512KB")
# Winbond 25Q40 512KB flash, typ for esp-01 thru esp-11
ESP_SPI_SIZE        ?= 0       # 0->512KB (256KB+256KB)
ESP_FLASH_MODE      ?= 0       # 0->QIO
ESP_FLASH_FREQ_DIV  ?= 0       # 0->40Mhz
ESP_FLASH_MAX       ?= 241664  # max bin file for 512KB flash: 236KB
ET_FS               ?= 4m      # 4Mbit flash size in esptool flash command
ET_FF               ?= 40m     # 40Mhz flash speed in esptool flash command
ET_BLANK            ?= 0x7E000 # where to flash blank.bin to erase wireless settings

else ifeq ("$(FLASH_SIZE)","1MB")
# ESP-01E
ESP_SPI_SIZE        ?= 2       # 2->1MB (512KB+512KB)
ESP_FLASH_MODE      ?= 0       # 0->QIO
ESP_FLASH_FREQ_DIV  ?= 15      # 15->80MHz
ESP_FLASH_MAX       ?= 503808  # max bin file for 1MB flash: 492KB
ET_FS               ?= 8m      # 8Mbit flash size in esptool flash command
ET_FF               ?= 80m     # 80Mhz flash speed in esptool flash command
ET_BLANK            ?= 0xFE000 # where to flash blank.bin to erase wireless settings

else
# Winbond 25Q32 4MB flash, typ for esp-12
# Here we're using two partitions of approx 0.5MB because that's what's easily available in terms
# of linker scripts in the SDK. Ideally we'd use two partitions of approx 1MB, the remaining 2MB
# cannot be used for code (esp8266 limitation).
ESP_SPI_SIZE        ?= 4       # 6->4MB (1MB+1MB) or 4->4MB (512KB+512KB)
ESP_FLASH_MODE      ?= 0       # 0->QIO, 2->DIO
ESP_FLASH_FREQ_DIV  ?= 15      # 15->80Mhz
ESP_FLASH_MAX       ?= 503808  # max bin file for 512KB flash partition: 492KB
#ESP_FLASH_MAX       ?= 1028096 # max bin file for 1MB flash partition: 1004KB
ET_FS               ?= 32m     # 32Mbit flash size in esptool flash command
ET_FF               ?= 80m     # 80Mhz flash speed in esptool flash command
ET_BLANK            ?= 0x3FE000 # where to flash blank.bin to erase wireless settings
endif

# hostname or IP address for wifi flashing
ESP_HOSTNAME        ?= esp-link

# The pin assignments below are used when the settings in flash are invalid, they
# can be changed via the web interface
# GPIO pin used to reset attached microcontroller, acative low
MCU_RESET_PIN       ?= 12
# GPIO pin used with reset to reprogram MCU (ISP=in-system-programming, unused with AVRs), active low
MCU_ISP_PIN         ?= 13
# GPIO pin used for "connectivity" LED, active low
LED_CONN_PIN        ?= 0
# GPIO pin used for "serial activity" LED, active low
LED_SERIAL_PIN      ?= 14

# --------------- esp-link version        ---------------

# This queries git to produce a version string like "esp-link v0.9.0 2015-06-01 34bc76"
# If you don't have a proper git checkout or are on windows, then simply swap for the constant
# Steps to release: create release on github, git pull, git describe --tags to verify you're
# on the release tag, make release, upload esp-link.tgz into the release files
#VERSION ?= "esp-link custom version"
DATE    := $(shell date '+%F %T')
BRANCH  := $(shell if git diff --quiet HEAD; then git describe --tags; \
                   else git symbolic-ref --short HEAD; fi)
SHA     := $(shell if git diff --quiet HEAD; then git rev-parse --short HEAD | cut -d"/" -f 3; \
                   else echo "development"; fi)
VERSION ?=esp-link $(BRANCH) - $(DATE) - $(SHA)

# --------------- esp-link config options ---------------

# If CHANGE_TO_STA is set to "yes" the esp-link module will switch to station mode
# once successfully connected to an access point. Else it will stay in AP+STA mode.

CHANGE_TO_STA ?= yes

# --------------- esphttpd config options ---------------

# If GZIP_COMPRESSION is set to "yes" then the static css, js, and html files will be compressed
# with gzip before added to the espfs image and will be served with gzip Content-Encoding header.
# This could speed up the downloading of these files, but might break compatibility with older
# web browsers not supporting gzip encoding because Accept-Encoding is simply ignored.
# Enable this option if you have large static files to serve (for e.g. JQuery, Twitter bootstrap)
# If you have text based static files with different extensions what you want to serve compressed
# then you will need to add the extension to the following places:
# - Add the extension to this Makefile at the webpages.espfs target to the find command
# - Add the extension to the gzippedFileTypes array in the user/httpd.c file
#
# Adding JPG or PNG files (and any other compressed formats) is not recommended, because GZIP
# compression does not work effectively on compressed files.

#Static gzipping is disabled by default.
GZIP_COMPRESSION ?= yes

# If COMPRESS_W_YUI is set to "yes" then the static css and js files will be compressed with
# yui-compressor. This option works only when GZIP_COMPRESSION is set to "yes".
# http://yui.github.io/yuicompressor/
#Disabled by default.
COMPRESS_W_YUI ?= yes
YUI-COMPRESSOR ?= yuicompressor-2.4.8.jar

# Optional Modules
MODULES ?=

# -------------- End of config options -------------

# Output directors to store intermediate compiled files
# relative to the project directory
BUILD_BASE	= build
FW_BASE		= firmware

# name for the target project
TARGET		= httpd

# espressif tool to concatenate sections for OTA upload using bootloader v1.2+
APPGEN_TOOL	?= gen_appbin.py

CFLAGS=

# set defines for optional modules
ifneq (,$(findstring mqtt,$(MODULES)))
	CFLAGS		+= -DMQTT
endif

ifneq (,$(findstring rest,$(MODULES)))
	CFLAGS		+= -DREST
endif

# which modules (subdirectories) of the project to include in compiling
LIBRARIES_DIR = libraries
MODULES		   = espfs httpd user serial cmd mqtt esp-link
MODULES	    += $(foreach sdir,$(LIBRARIES_DIR),$(wildcard $(sdir)/*))
EXTRA_INCDIR = include . include/json

# libraries used in this project, mainly provided by the SDK
<<<<<<< HEAD
LIBS		= c gcc hal phy pp net80211 wpa main lwip json
=======
LIBS		= c gcc hal phy pp net80211 wpa main lwip # crypto ssl
>>>>>>> 5d03ac55

# compiler flags using during compilation of source files
CFLAGS		+= -Os -ggdb -std=c99 -Werror -Wpointer-arith -Wundef -Wall -Wl,-EL -fno-inline-functions \
		-nostdlib -mlongcalls -mtext-section-literals -ffunction-sections -fdata-sections \
    -Wno-unused-function \
		-D__ets__ -DICACHE_FLASH -D_STDINT_H -Wno-address -DFIRMWARE_SIZE=$(ESP_FLASH_MAX) \
		-DMCU_RESET_PIN=$(MCU_RESET_PIN) -DMCU_ISP_PIN=$(MCU_ISP_PIN) \
		-DLED_CONN_PIN=$(LED_CONN_PIN) -DLED_SERIAL_PIN=$(LED_SERIAL_PIN) \
		-DVERSION="$(VERSION)"

# linker flags used to generate the main object file
LDFLAGS		= -nostdlib -Wl,--no-check-sections -u call_user_start -Wl,-static -Wl,--gc-sections

# linker script used for the above linker step
LD_SCRIPT 	:= build/eagle.esphttpd.v6.ld
LD_SCRIPT1	:= build/eagle.esphttpd1.v6.ld
LD_SCRIPT2	:= build/eagle.esphttpd2.v6.ld

# various paths from the SDK used in this project
SDK_LIBDIR		= lib
SDK_LDDIR			= ld
SDK_INCDIR		= include include/json
SDK_TOOLSDIR	= tools

# select which tools to use as compiler, librarian and linker
CC		:= $(XTENSA_TOOLS_ROOT)xtensa-lx106-elf-gcc
AR		:= $(XTENSA_TOOLS_ROOT)xtensa-lx106-elf-ar
LD		:= $(XTENSA_TOOLS_ROOT)xtensa-lx106-elf-gcc
OBJCP := $(XTENSA_TOOLS_ROOT)xtensa-lx106-elf-objcopy
OBJDP := $(XTENSA_TOOLS_ROOT)xtensa-lx106-elf-objdump


####
SRC_DIR		:= $(MODULES)
BUILD_DIR	:= $(addprefix $(BUILD_BASE)/,$(MODULES))

SDK_LIBDIR	:= $(addprefix $(SDK_BASE)/,$(SDK_LIBDIR))
SDK_LDDIR 	:= $(addprefix $(SDK_BASE)/,$(SDK_LDDIR))
SDK_INCDIR	:= $(addprefix -I$(SDK_BASE)/,$(SDK_INCDIR))
SDK_TOOLS		:= $(addprefix $(SDK_BASE)/,$(SDK_TOOLSDIR))
APPGEN_TOOL	:= $(addprefix $(SDK_TOOLS)/,$(APPGEN_TOOL))

SRC		:= $(foreach sdir,$(SRC_DIR),$(wildcard $(sdir)/*.c))
OBJ		:= $(patsubst %.c,$(BUILD_BASE)/%.o,$(SRC)) $(BUILD_BASE)/espfs_img.o
LIBS		:= $(addprefix -l,$(LIBS))
APP_AR		:= $(addprefix $(BUILD_BASE)/,$(TARGET)_app.a)
USER1_OUT 	:= $(addprefix $(BUILD_BASE)/,$(TARGET).user1.out)
USER2_OUT 	:= $(addprefix $(BUILD_BASE)/,$(TARGET).user2.out)

INCDIR	:= $(addprefix -I,$(SRC_DIR))
EXTRA_INCDIR	:= $(addprefix -I,$(EXTRA_INCDIR))
MODULE_INCDIR	:= $(addsuffix /include,$(INCDIR))

V ?= $(VERBOSE)
ifeq ("$(V)","1")
Q :=
vecho := @true
else
Q := @
vecho := @echo
endif

ifeq ("$(GZIP_COMPRESSION)","yes")
CFLAGS		+= -DGZIP_COMPRESSION
endif

ifeq ("$(CHANGE_TO_STA)","yes")
CFLAGS          += -DCHANGE_TO_STA
endif

vpath %.c $(SRC_DIR)

define compile-objects
$1/%.o: %.c
	$(vecho) "CC $$<"
	$(Q) $(CC) $(INCDIR) $(MODULE_INCDIR) $(EXTRA_INCDIR) $(SDK_INCDIR) $(CFLAGS)  -c $$< -o $$@
endef

.PHONY: all checkdirs clean webpages.espfs wiflash

all: echo_version checkdirs $(FW_BASE)/user1.bin $(FW_BASE)/user2.bin

echo_version:
	@echo VERSION: $(VERSION)

$(USER1_OUT): $(APP_AR) $(LD_SCRIPT1)
	$(vecho) "LD $@"
	$(Q) $(LD) -L$(SDK_LIBDIR) -T$(LD_SCRIPT1) $(LDFLAGS) -Wl,--start-group $(LIBS) $(APP_AR) -Wl,--end-group -o $@
	@echo Dump  : $(OBJDP) -x $(USER1_OUT)
	@echo Disass: $(OBJDP) -d -l -x $(USER1_OUT)
#	$(Q) $(OBJDP) -x $(TARGET_OUT) | egrep espfs_img

$(USER2_OUT): $(APP_AR) $(LD_SCRIPT2)
	$(vecho) "LD $@"
	$(Q) $(LD) -L$(SDK_LIBDIR) -T$(LD_SCRIPT2) $(LDFLAGS) -Wl,--start-group $(LIBS) $(APP_AR) -Wl,--end-group -o $@
#	$(Q) $(OBJDP) -x $(TARGET_OUT) | egrep espfs_img

$(FW_BASE):
	$(vecho) "FW $@"
	$(Q) mkdir -p $@

$(FW_BASE)/user1.bin: $(USER1_OUT) $(FW_BASE)
	$(Q) $(OBJCP) --only-section .text -O binary $(USER1_OUT) eagle.app.v6.text.bin
	$(Q) $(OBJCP) --only-section .data -O binary $(USER1_OUT) eagle.app.v6.data.bin
	$(Q) $(OBJCP) --only-section .rodata -O binary $(USER1_OUT) eagle.app.v6.rodata.bin
	$(Q) $(OBJCP) --only-section .irom0.text -O binary $(USER1_OUT) eagle.app.v6.irom0text.bin
	ls -ls eagle*bin
	$(Q) COMPILE=gcc PATH=$(XTENSA_TOOLS_ROOT):$(PATH) python $(APPGEN_TOOL) $(USER1_OUT) 2 $(ESP_FLASH_MODE) $(ESP_FLASH_FREQ_DIV) $(ESP_SPI_SIZE)
	$(Q) rm -f eagle.app.v6.*.bin
	$(Q) mv eagle.app.flash.bin $@
	@echo "** user1.bin uses $$(stat -c '%s' $@) bytes of" $(ESP_FLASH_MAX) "available"
	$(Q) if [ $$(stat -c '%s' $@) -gt $$(( $(ESP_FLASH_MAX) )) ]; then echo "$@ too big!"; false; fi

$(FW_BASE)/user2.bin: $(USER2_OUT) $(FW_BASE)
	$(Q) $(OBJCP) --only-section .text -O binary $(USER2_OUT) eagle.app.v6.text.bin
	$(Q) $(OBJCP) --only-section .data -O binary $(USER2_OUT) eagle.app.v6.data.bin
	$(Q) $(OBJCP) --only-section .rodata -O binary $(USER2_OUT) eagle.app.v6.rodata.bin
	$(Q) $(OBJCP) --only-section .irom0.text -O binary $(USER2_OUT) eagle.app.v6.irom0text.bin
	$(Q) COMPILE=gcc PATH=$(XTENSA_TOOLS_ROOT):$(PATH) python $(APPGEN_TOOL) $(USER2_OUT) 2 $(ESP_FLASH_MODE) $(ESP_FLASH_FREQ_DIV) $(ESP_SPI_SIZE)
	$(Q) rm -f eagle.app.v6.*.bin
	$(Q) mv eagle.app.flash.bin $@
	$(Q) if [ $$(stat -c '%s' $@) -gt $$(( $(ESP_FLASH_MAX) )) ]; then echo "$@ too big!"; false; fi

$(APP_AR): $(OBJ)
	$(vecho) "AR $@"
	$(Q) $(AR) cru $@ $^

checkdirs: $(BUILD_DIR)

$(BUILD_DIR):
	$(Q) mkdir -p $@

wiflash: all
	./wiflash $(ESP_HOSTNAME) $(FW_BASE)/user1.bin $(FW_BASE)/user2.bin

baseflash: all
	$(Q) $(ESPTOOL) --port $(ESPPORT) --baud $(ESPBAUD) write_flash 0x01000 $(FW_BASE)/user1.bin

flash: all
	$(Q) $(ESPTOOL) --port $(ESPPORT) --baud $(ESPBAUD) write_flash -fs $(ET_FS) -ff $(ET_FF) \
	  0x00000 "$(SDK_BASE)/bin/boot_v1.4(b1).bin" 0x01000 $(FW_BASE)/user1.bin \
	  $(ET_BLANK) $(SDK_BASE)/bin/blank.bin

yui/$(YUI-COMPRESSOR):
	$(Q) mkdir -p yui
  ifeq ($(OS),Windows_NT)
	cd yui; wget --no-check-certificate https://github.com/yui/yuicompressor/releases/download/v2.4.8/$(YUI-COMPRESSOR) -O $(YUI-COMPRESSOR)
  else
	cd yui; wget https://github.com/yui/yuicompressor/releases/download/v2.4.8/$(YUI-COMPRESSOR)
  endif

ifeq ("$(COMPRESS_W_YUI)","yes")
$(BUILD_BASE)/espfs_img.o: yui/$(YUI-COMPRESSOR)
endif

$(BUILD_BASE)/espfs_img.o: html/ html/wifi/ espfs/mkespfsimage/mkespfsimage
	$(Q) rm -rf html_compressed;
	$(Q) cp -r html html_compressed;
	$(Q) for file in `find html_compressed -type f -name "*.htm*"`; do \
			cat html_compressed/head- $$file >$${file}-; \
			mv $$file- $$file; \
		done
ifeq ("$(COMPRESS_W_YUI)","yes")
	$(Q) echo "Compression assets with yui-compressor. This may take a while..."
	$(Q) for file in `find html_compressed -type f -name "*.js"`; do \
			java -jar yui/$(YUI-COMPRESSOR) $$file --nomunge --line-break 40 -o $$file; \
		done
	$(Q) for file in `find html_compressed -type f -name "*.css"`; do \
			java -jar yui/$(YUI-COMPRESSOR) $$file -o $$file; \
		done
endif
	$(Q) cd html_compressed; find . \! -name \*- | ../espfs/mkespfsimage/mkespfsimage > ../build/espfs.img; cd ..;
	$(Q) ls -sl build/espfs.img
	$(Q) cd build; $(OBJCP) -I binary -O elf32-xtensa-le -B xtensa --rename-section .data=.espfs \
			espfs.img espfs_img.o; cd ..

# edit the loader script to add the espfs section to the end of irom with a 4 byte alignment.
# we also adjust the sizes of the segments 'cause we need more irom0
# in the end the only thing that matters wrt size is that the whole shebang fits into the
# 236KB available (in a 512KB flash)
ifeq ("$(FLASH_SIZE)","512KB")
build/eagle.esphttpd1.v6.ld: $(SDK_LDDIR)/eagle.app.v6.new.512.app1.ld
	$(Q) sed -e '/\.irom\.text/{' -e 'a . = ALIGN (4);' -e 'a *(.espfs)' -e '}'  \
			-e '/^  irom0_0_seg/ s/2B000/38000/' \
			$(SDK_LDDIR)/eagle.app.v6.new.512.app1.ld >$@
build/eagle.esphttpd2.v6.ld: $(SDK_LDDIR)/eagle.app.v6.new.512.app2.ld
	$(Q) sed -e '/\.irom\.text/{' -e 'a . = ALIGN (4);' -e 'a *(.espfs)' -e '}'  \
			-e '/^  irom0_0_seg/ s/2B000/38000/' \
			$(SDK_LDDIR)/eagle.app.v6.new.512.app2.ld >$@
else
build/eagle.esphttpd1.v6.ld: $(SDK_LDDIR)/eagle.app.v6.new.1024.app1.ld
	$(Q) sed -e '/\.irom\.text/{' -e 'a . = ALIGN (4);' -e 'a *(.espfs)' -e '}'  \
			-e '/^  irom0_0_seg/ s/6B000/7C000/' \
			$(SDK_LDDIR)/eagle.app.v6.new.1024.app1.ld >$@
build/eagle.esphttpd2.v6.ld: $(SDK_LDDIR)/eagle.app.v6.new.1024.app2.ld
	$(Q) sed -e '/\.irom\.text/{' -e 'a . = ALIGN (4);' -e 'a *(.espfs)' -e '}'  \
			-e '/^  irom0_0_seg/ s/6B000/7C000/' \
			$(SDK_LDDIR)/eagle.app.v6.new.1024.app2.ld >$@
endif

espfs/mkespfsimage/mkespfsimage: espfs/mkespfsimage/
	$(Q) $(MAKE) -C espfs/mkespfsimage GZIP_COMPRESSION="$(GZIP_COMPRESSION)"

release: all
	$(Q) rm -rf release; mkdir -p release/esp-link-$(BRANCH)
	$(Q) egrep -a 'esp-link [a-z0-9.]+ - 201' $(FW_BASE)/user1.bin | cut -b 1-80
	$(Q) egrep -a 'esp-link [a-z0-9.]+ - 201' $(FW_BASE)/user2.bin | cut -b 1-80
	$(Q) cp $(FW_BASE)/user1.bin $(FW_BASE)/user2.bin $(SDK_BASE)/bin/blank.bin \
		   "$(SDK_BASE)/bin/boot_v1.4(b1).bin" wiflash release/esp-link-$(BRANCH)
	$(Q) tar zcf esp-link-$(BRANCH).tgz -C release esp-link-$(BRANCH)
	$(Q) echo "Release file: esp-link-$(BRANCH).tgz"
	$(Q) rm -rf release

clean:
	$(Q) rm -f $(APP_AR)
	$(Q) rm -f $(TARGET_OUT)
	$(Q) find $(BUILD_BASE) -type f | xargs rm -f
	$(Q) make -C espfs/mkespfsimage/ clean
	$(Q) rm -rf $(FW_BASE)
	$(Q) rm -f webpages.espfs
ifeq ("$(COMPRESS_W_YUI)","yes")
	$(Q) rm -rf html_compressed
endif

$(foreach bdir,$(BUILD_DIR),$(eval $(call compile-objects,$(bdir))))<|MERGE_RESOLUTION|>--- conflicted
+++ resolved
@@ -157,17 +157,13 @@
 endif
 
 # which modules (subdirectories) of the project to include in compiling
-LIBRARIES_DIR = libraries
+LIBRARIES_DIR	= libraries
 MODULES		   = espfs httpd user serial cmd mqtt esp-link
-MODULES	    += $(foreach sdir,$(LIBRARIES_DIR),$(wildcard $(sdir)/*))
+MODULES			+= $(foreach sdir,$(LIBRARIES_DIR),$(wildcard $(sdir)/*))
 EXTRA_INCDIR = include . include/json
 
 # libraries used in this project, mainly provided by the SDK
-<<<<<<< HEAD
 LIBS		= c gcc hal phy pp net80211 wpa main lwip json
-=======
-LIBS		= c gcc hal phy pp net80211 wpa main lwip # crypto ssl
->>>>>>> 5d03ac55
 
 # compiler flags using during compilation of source files
 CFLAGS		+= -Os -ggdb -std=c99 -Werror -Wpointer-arith -Wundef -Wall -Wl,-EL -fno-inline-functions \
@@ -188,7 +184,7 @@
 
 # various paths from the SDK used in this project
 SDK_LIBDIR		= lib
-SDK_LDDIR			= ld
+SDK_LDDIR		= ld
 SDK_INCDIR		= include include/json
 SDK_TOOLSDIR	= tools
 
@@ -196,8 +192,8 @@
 CC		:= $(XTENSA_TOOLS_ROOT)xtensa-lx106-elf-gcc
 AR		:= $(XTENSA_TOOLS_ROOT)xtensa-lx106-elf-ar
 LD		:= $(XTENSA_TOOLS_ROOT)xtensa-lx106-elf-gcc
-OBJCP := $(XTENSA_TOOLS_ROOT)xtensa-lx106-elf-objcopy
-OBJDP := $(XTENSA_TOOLS_ROOT)xtensa-lx106-elf-objdump
+OBJCP	:= $(XTENSA_TOOLS_ROOT)xtensa-lx106-elf-objcopy
+OBJDP	:= $(XTENSA_TOOLS_ROOT)xtensa-lx106-elf-objdump
 
 
 ####
@@ -235,7 +231,7 @@
 endif
 
 ifeq ("$(CHANGE_TO_STA)","yes")
-CFLAGS          += -DCHANGE_TO_STA
+CFLAGS		+= -DCHANGE_TO_STA
 endif
 
 vpath %.c $(SRC_DIR)
