--- conflicted
+++ resolved
@@ -612,24 +612,8 @@
   mqttClient->port = port;
   mqttClient->security = !!security;
 
-<<<<<<< HEAD
-/**
-* @brief  MQTT initialization mqtt client function
-* @param  client: 	MQTT_Client reference
-* @param  clientid: 	MQTT client id
-* @param  client_user:MQTT client user
-* @param  client_pass:MQTT client password
-* @param  client_pass:MQTT keep alive timer, in second
-* @retval None
-*/
-void ICACHE_FLASH_ATTR
-MQTT_InitClient(MQTT_Client* mqttClient, char* client_id, char* client_user, char* client_pass, uint8_t keepAliveTime, uint8_t cleanSession) {
-  uint32_t temp;
-  os_printf("MQTT_InitClient: ");
-=======
   // timeouts with sanity checks
   mqttClient->sendTimeout = sendTimeout == 0 ? 1 : sendTimeout;
->>>>>>> 5d03ac55
 
   os_memset(&mqttClient->connect_info, 0, sizeof(mqtt_connect_info_t));
 
@@ -641,10 +625,6 @@
 
   mqttClient->connect_info.password = (char*)os_zalloc(os_strlen(client_pass) + 1);
   os_strcpy(mqttClient->connect_info.password, client_pass);
-<<<<<<< HEAD
-  mqttClient->connect_info.password[temp] = 0;
-=======
->>>>>>> 5d03ac55
 
   mqttClient->connect_info.keepalive = keepAliveTime;
   mqttClient->connect_info.clean_session = cleanSession;
@@ -652,22 +632,8 @@
   mqttClient->in_buffer = (uint8_t *)os_zalloc(MQTT_MAX_RCV_MESSAGE);
   mqttClient->in_buffer_size = MQTT_MAX_RCV_MESSAGE;
 
-<<<<<<< HEAD
-  mqtt_msg_init(&mqttClient->mqtt_state.mqtt_connection, mqttClient->mqtt_state.out_buffer, mqttClient->mqtt_state.out_buffer_length);
-
-  QUEUE_Init(&mqttClient->msgQueue, QUEUE_BUFFER_SIZE);
-
-  system_os_task(MQTT_Task, MQTT_TASK_PRIO, mqtt_procTaskQueue, MQTT_TASK_QUEUE_SIZE);
-  system_os_post(MQTT_TASK_PRIO, 0, (os_param_t)mqttClient);
-  os_printf("client_id:%s, keepAlive:%d, cleanSession:%d\n",
-    mqttClient->connect_info.client_id,
-    mqttClient->connect_info.keepalive,
-    mqttClient->connect_info.clean_session
-  );
-=======
   uint8_t *out_buffer = (uint8_t *)os_zalloc(MQTT_MAX_SHORT_MESSAGE);
   mqtt_msg_init(&mqttClient->mqtt_connection, out_buffer, MQTT_MAX_SHORT_MESSAGE);
->>>>>>> 5d03ac55
 }
 
 /**
