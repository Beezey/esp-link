/* mqtt.c
*  Protocol: http://docs.oasis-open.org/mqtt/mqtt/v3.1.1/os/mqtt-v3.1.1-os.html
*
* Copyright (c) 2014-2015, Tuan PM <tuanpm at live dot com>
* All rights reserved.
*
* Modified by Thorsten von Eicken to make it fully callback based
*
* Redistribution and use in source and binary forms, with or without
* modification, are permitted provided that the following conditions are met:
*
* * Redistributions of source code must retain the above copyright notice,
* this list of conditions and the following disclaimer.
* * Redistributions in binary form must reproduce the above copyright
* notice, this list of conditions and the following disclaimer in the
* documentation and/or other materials provided with the distribution.
* * Neither the name of Redis nor the names of its contributors may be used
* to endorse or promote products derived from this software without
* specific prior written permission.
*
* THIS SOFTWARE IS PROVIDED BY THE COPYRIGHT HOLDERS AND CONTRIBUTORS "AS IS"
* AND ANY EXPRESS OR IMPLIED WARRANTIES, INCLUDING, BUT NOT LIMITED TO, THE
* IMPLIED WARRANTIES OF MERCHANTABILITY AND FITNESS FOR A PARTICULAR PURPOSE
* ARE DISCLAIMED. IN NO EVENT SHALL THE COPYRIGHT OWNER OR CONTRIBUTORS BE
* LIABLE FOR ANY DIRECT, INDIRECT, INCIDENTAL, SPECIAL, EXEMPLARY, OR
* CONSEQUENTIAL DAMAGES (INCLUDING, BUT NOT LIMITED TO, PROCUREMENT OF
* SUBSTITUTE GOODS OR SERVICES; LOSS OF USE, DATA, OR PROFITS; OR BUSINESS
* INTERRUPTION) HOWEVER CAUSED AND ON ANY THEORY OF LIABILITY, WHETHER IN
* CONTRACT, STRICT LIABILITY, OR TORT (INCLUDING NEGLIGENCE OR OTHERWISE)
* ARISING IN ANY WAY OUT OF THE USE OF THIS SOFTWARE, EVEN IF ADVISED OF THE
* POSSIBILITY OF SUCH DAMAGE.
*/

// TODO:
// Handle SessionPresent=0 in CONNACK and rexmit subscriptions
// Improve timeout for CONNACK, currently only has keep-alive timeout (maybe send artificial ping?)
// Allow messages that don't require ACK to be sent even when pending_buffer is != NULL
// Set dup flag in retransmissions

#include <esp8266.h>
#include "pktbuf.h"
#include "mqtt.h"

extern void dumpMem(void *buf, int len);

// HACK
sint8 espconn_secure_connect(struct espconn *espconn) {
  return espconn_connect(espconn);
}
sint8 espconn_secure_disconnect(struct espconn *espconn) {
  return espconn_disconnect(espconn);
}
sint8 espconn_secure_sent(struct espconn *espconn, uint8 *psent, uint16 length) {
  return espconn_sent(espconn, psent, length);
}

// max message size supported for receive
#define MQTT_MAX_RCV_MESSAGE 2048
// max message size for sending (except publish)
#define MQTT_MAX_SHORT_MESSAGE 128

#ifdef MQTT_DBG
static char* mqtt_msg_type[] = {
  "NULL", "TYPE_CONNECT", "CONNACK", "PUBLISH", "PUBACK", "PUBREC", "PUBREL", "PUBCOMP",
  "SUBSCRIBE", "SUBACK", "UNSUBSCRIBE", "UNSUBACK", "PINGREQ", "PINGRESP", "DISCONNECT", "RESV",
};
#endif

// forward declarations
static void mqtt_enq_message(MQTT_Client *client, const uint8_t *data, uint16_t len);
static void mqtt_send_message(MQTT_Client* client);
static void mqtt_doAbort(MQTT_Client* client);

// Deliver a publish message to the client
static void ICACHE_FLASH_ATTR
deliver_publish(MQTT_Client* client, uint8_t* message, uint16_t length) {

  // parse the message into topic and data
  uint16_t topic_length = length;
  const char *topic = mqtt_get_publish_topic(message, &topic_length);
  uint16_t data_length = length;
  const char *data = mqtt_get_publish_data(message, &data_length);

  // callback to client
  if (client->dataCb)
    client->dataCb((uint32_t*)client, topic, topic_length, data, data_length);
  if (client->cmdDataCb)
    client->cmdDataCb((uint32_t*)client, topic, topic_length, data, data_length);
}

/**
* @brief  Client received callback function.
* @param  arg: contain the ip link information
* @param  pdata: received data
* @param  len: the length of received data
* @retval None
*/
static void ICACHE_FLASH_ATTR
mqtt_tcpclient_recv(void* arg, char* pdata, unsigned short len) {
  //os_printf("MQTT: recv CB\n");
  uint8_t msg_type;
  uint16_t msg_id;
  uint16_t msg_len;

  struct espconn* pCon = (struct espconn*)arg;
  MQTT_Client* client = (MQTT_Client *)pCon->reverse;
  if (client == NULL) return; // aborted connection

  //os_printf("MQTT: Data received %d bytes\n", len);

  do {
    // append data to our buffer
    int avail = client->in_buffer_size - client->in_buffer_filled;
    if (len <= avail) {
      os_memcpy(client->in_buffer + client->in_buffer_filled, pdata, len);
      client->in_buffer_filled += len;
      len = 0;
    } else {
      os_memcpy(client->in_buffer + client->in_buffer_filled, pdata, avail);
      client->in_buffer_filled += avail;
      len -= avail;
      pdata += avail;
    }

    // check out what's at the head of the buffer
    msg_type = mqtt_get_type(client->in_buffer);
    msg_id = mqtt_get_id(client->in_buffer, client->in_buffer_size);
    msg_len = mqtt_get_total_length(client->in_buffer, client->in_buffer_size);

    if (msg_len > client->in_buffer_size) {
      // oops, too long a message for us to digest, disconnect and hope for a miracle
#ifdef MQTT_DBG
      os_printf("MQTT: Too long a message (%d bytes)\n", msg_len);
#endif
      mqtt_doAbort(client);
      return;
    }

    // check whether what's left in the buffer is a complete message
    if (msg_len > client->in_buffer_filled) break;

    if (client->connState != MQTT_CONNECTED) {
      // why are we receiving something??
#ifdef MQTT_DBG
      os_printf("MQTT ERROR: recv in invalid state %d\n", client->connState);
#endif
      mqtt_doAbort(client);
      return;
    }

    // we are connected and are sending/receiving data messages
    uint8_t pending_msg_type = 0;
    uint16_t pending_msg_id = 0;
    if (client->pending_buffer != NULL) {
      pending_msg_type = mqtt_get_type(client->pending_buffer->data);
      pending_msg_id = mqtt_get_id(client->pending_buffer->data, client->pending_buffer->filled);
    }
<<<<<<< HEAD

    os_printf("MQTT: Recv type=%s id=%04X len=%d; Pend type=%s id=%04X\n",
=======
#ifdef MQTT_DBG
    os_printf("MQTT: Recv type=%s id=%04X len=%d; Pend type=%s id=%02X\n",
>>>>>>> b7dd0b18
        mqtt_msg_type[msg_type], msg_id, msg_len, mqtt_msg_type[pending_msg_type], pending_msg_id);
#endif

    switch (msg_type) {
    case MQTT_MSG_TYPE_CONNACK:
#ifdef MQTT_DBG
      os_printf("MQTT: Connect successful\n");
#endif
      // callbacks for internal and external clients
      if (client->connectedCb) client->connectedCb((uint32_t*)client);
      if (client->cmdConnectedCb) client->cmdConnectedCb((uint32_t*)client);
      break;

    case MQTT_MSG_TYPE_SUBACK:
      if (pending_msg_type == MQTT_MSG_TYPE_SUBSCRIBE && pending_msg_id == msg_id) {
#ifdef MQTT_DBG
        os_printf("MQTT: Subscribe successful\n");
#endif
        client->pending_buffer = PktBuf_ShiftFree(client->pending_buffer);
      }
      break;

    case MQTT_MSG_TYPE_UNSUBACK:
      if (pending_msg_type == MQTT_MSG_TYPE_UNSUBSCRIBE && pending_msg_id == msg_id) {
#ifdef MQTT_DBG
        os_printf("MQTT: Unsubscribe successful\n");
#endif
        client->pending_buffer = PktBuf_ShiftFree(client->pending_buffer);
      }
      break;

    case MQTT_MSG_TYPE_PUBACK: // ack for a publish we sent
      if (pending_msg_type == MQTT_MSG_TYPE_PUBLISH && pending_msg_id == msg_id) {
#ifdef MQTT_DBG
        os_printf("MQTT: QoS1 Publish successful\n");
#endif
        client->pending_buffer = PktBuf_ShiftFree(client->pending_buffer);
      }
      break;

    case MQTT_MSG_TYPE_PUBREC: // rec for a publish we sent
      if (pending_msg_type == MQTT_MSG_TYPE_PUBLISH && pending_msg_id == msg_id) {
#ifdef MQTT_DBG
        os_printf("MQTT: QoS2 publish cont\n");
#endif
        client->pending_buffer = PktBuf_ShiftFree(client->pending_buffer);
        // we need to send PUBREL
        mqtt_msg_pubrel(&client->mqtt_connection, msg_id);
        mqtt_enq_message(client, client->mqtt_connection.message.data,
            client->mqtt_connection.message.length);
      }
      break;

    case MQTT_MSG_TYPE_PUBCOMP: // comp for a pubrel we sent (originally publish we sent)
      if (pending_msg_type == MQTT_MSG_TYPE_PUBREL && pending_msg_id == msg_id) {
#ifdef MQTT_DBG
        os_printf("MQTT: QoS2 Publish successful\n");
#endif
        client->pending_buffer = PktBuf_ShiftFree(client->pending_buffer);
      }
      break;

    case MQTT_MSG_TYPE_PUBLISH: { // incoming publish
        // we may need to ACK the publish
        uint8_t msg_qos = mqtt_get_qos(client->in_buffer);
#ifdef MQTT_DBG
        uint16_t topic_length = msg_len;
        os_printf("MQTT: Recv PUBLISH qos=%d %s\n", msg_qos,
            mqtt_get_publish_topic(client->in_buffer, &topic_length));
#endif
        if (msg_qos == 1) mqtt_msg_puback(&client->mqtt_connection, msg_id);
        if (msg_qos == 2) mqtt_msg_pubrec(&client->mqtt_connection, msg_id);
        if (msg_qos == 1 || msg_qos == 2) {
          mqtt_enq_message(client, client->mqtt_connection.message.data,
              client->mqtt_connection.message.length);
        }
        // send the publish message to clients
        deliver_publish(client, client->in_buffer, msg_len);
      }
      break;

    case MQTT_MSG_TYPE_PUBREL: // rel for a rec we sent (originally publish received)
      if (pending_msg_type == MQTT_MSG_TYPE_PUBREC && pending_msg_id == msg_id) {
#ifdef MQTT_DBG
        os_printf("MQTT: Cont QoS2 recv\n");
#endif
        client->pending_buffer = PktBuf_ShiftFree(client->pending_buffer);
        // we need to send PUBCOMP
        mqtt_msg_pubcomp(&client->mqtt_connection, msg_id);
        mqtt_enq_message(client, client->mqtt_connection.message.data,
            client->mqtt_connection.message.length);
      }
      break;

    case MQTT_MSG_TYPE_PINGRESP:
      client->keepAliveAckTick = 0;
      break;
    }

    // Shift out the message and see whether we have another one
    if (msg_len < client->in_buffer_filled)
      os_memcpy(client->in_buffer, client->in_buffer+msg_len, client->in_buffer_filled-msg_len);
    client->in_buffer_filled -= msg_len;
  } while(client->in_buffer_filled > 0 || len > 0);

  // Send next packet out, if possible
  if (!client->sending && client->pending_buffer == NULL && client->msgQueue != NULL) {
    mqtt_send_message(client);
  }
}

/**
* @brief  Callback from TCP that previous send completed
* @param  arg: contain the ip link information
* @retval None
*/
static void ICACHE_FLASH_ATTR
mqtt_tcpclient_sent_cb(void* arg) {
  //os_printf("MQTT: sent CB\n");
  struct espconn* pCon = (struct espconn *)arg;
  MQTT_Client* client = (MQTT_Client *)pCon->reverse;
  if (client == NULL) return; // aborted connection ?
  //os_printf("MQTT: Sent\n");

  // if the message we sent is not a "pending" one, we need to free the buffer
  if (client->sending_buffer != NULL) {
    PktBuf *buf = client->sending_buffer;
    //os_printf("PktBuf free %p l=%d\n", buf, buf->filled);
    os_free(buf);
    client->sending_buffer = NULL;
  }
  client->sending = false;

  // send next message if one is queued and we're not expecting an ACK
  if (client->connState == MQTT_CONNECTED && client->pending_buffer == NULL &&
      client->msgQueue != NULL) {
    mqtt_send_message(client);
  }
}

/*
 * @brief: Timer function to handle timeouts
 */
static void ICACHE_FLASH_ATTR
mqtt_timer(void* arg) {
  MQTT_Client* client = (MQTT_Client*)arg;
  //os_printf("MQTT: timer CB\n");

  switch (client->connState) {
  default: break;

  case MQTT_CONNECTED:
    // first check whether we're timing out for an ACK
    if (client->pending_buffer != NULL && --client->timeoutTick == 0) {
      // looks like we're not getting a response in time, abort the connection
      mqtt_doAbort(client);
      client->timeoutTick = 0; // trick to make reconnect happen in 1 second
      return;
    }

    // check whether our last keep-alive timed out
    if (client->keepAliveAckTick > 0 && --client->keepAliveAckTick == 0) {
#ifdef MQTT_DBG
      os_printf("\nMQTT ERROR: Keep-alive timed out\n");
#endif
      mqtt_doAbort(client);
      return;
    }

    // check whether we need to send a keep-alive message
    if (client->keepAliveTick > 0 && --client->keepAliveTick == 0) {
      // timeout: we need to send a ping message
      //os_printf("MQTT: Send keepalive\n");
      mqtt_msg_pingreq(&client->mqtt_connection);
      PktBuf *buf = PktBuf_New(client->mqtt_connection.message.length);
      os_memcpy(buf->data, client->mqtt_connection.message.data,
          client->mqtt_connection.message.length);
      buf->filled = client->mqtt_connection.message.length;
      client->msgQueue = PktBuf_Unshift(client->msgQueue, buf);
      mqtt_send_message(client);
      client->keepAliveTick = client->connect_info.keepalive;
      client->keepAliveAckTick = client->sendTimeout;
    }

    break;

  case TCP_RECONNECT_REQ:
    if (client->timeoutTick == 0 || --client->timeoutTick == 0) {
      // it's time to reconnect! start by re-enqueueing anything pending
      if (client->pending_buffer != NULL) {
        client->msgQueue = PktBuf_Unshift(client->msgQueue, client->pending_buffer);
        client->pending_buffer = NULL;
      }
      client->connect_info.clean_session = 0; // ask server to keep state
      MQTT_Connect(client);
    }
  }
}

/**
 * @brief  Callback from SDK that socket is disconnected
 * @param  arg: contain the ip link information
 * @retval None
 */
void ICACHE_FLASH_ATTR
mqtt_tcpclient_discon_cb(void* arg) {
  struct espconn* pespconn = (struct espconn *)arg;
  MQTT_Client* client = (MQTT_Client *)pespconn->reverse;
#ifdef MQTT_DBG
  os_printf("MQTT: Disconnect CB, freeing espconn %p\n", arg);
#endif
  if (pespconn->proto.tcp) os_free(pespconn->proto.tcp);
  os_free(pespconn);

  // if this is an aborted connection we're done
  if (client == NULL) return;
#ifdef MQTT_DBG
  os_printf("MQTT: Disconnected from %s:%d\n", client->host, client->port);
#endif
  if (client->disconnectedCb) client->disconnectedCb((uint32_t*)client);
  if (client->cmdDisconnectedCb) client->cmdDisconnectedCb((uint32_t*)client);

  // reconnect unless we're in a permanently disconnected state
  if (client->connState == MQTT_DISCONNECTED) return;
  client->timeoutTick = 2;
  client->connState = TCP_RECONNECT_REQ;
}

/**
* @brief  Callback from SDK that socket got reset, note that no discon_cb will follow
* @param  arg: contain the ip link information
* @retval None
*/
static void ICACHE_FLASH_ATTR
mqtt_tcpclient_recon_cb(void* arg, int8_t err) {
  struct espconn* pespconn = (struct espconn *)arg;
  MQTT_Client* client = (MQTT_Client *)pespconn->reverse;
#ifdef MQTT_DBG
  os_printf("MQTT: Reset CB, freeing espconn %p (err=%d)\n", arg, err);
#endif
  if (pespconn->proto.tcp) os_free(pespconn->proto.tcp);
  os_free(pespconn);
#ifdef MQTT_DBG
  os_printf("MQTT: Connection reset from %s:%d\n", client->host, client->port);
#endif
  if (client->disconnectedCb) client->disconnectedCb((uint32_t*)client);
  if (client->cmdDisconnectedCb) client->cmdDisconnectedCb((uint32_t*)client);

  // reconnect unless we're in a permanently disconnected state
  if (client->connState == MQTT_DISCONNECTED) return;
  client->timeoutTick = 2;
  client->connState = TCP_RECONNECT_REQ;
}


/**
* @brief  Callback from SDK that socket is connected
* @param  arg: contain the ip link information
* @retval None
*/
static void ICACHE_FLASH_ATTR
mqtt_tcpclient_connect_cb(void* arg) {
  struct espconn* pCon = (struct espconn *)arg;
  MQTT_Client* client = (MQTT_Client *)pCon->reverse;
  if (client == NULL) return; // aborted connection

  espconn_regist_disconcb(client->pCon, mqtt_tcpclient_discon_cb);
  espconn_regist_recvcb(client->pCon, mqtt_tcpclient_recv);
  espconn_regist_sentcb(client->pCon, mqtt_tcpclient_sent_cb);
#ifdef MQTT_DBG
  os_printf("MQTT: TCP connected to %s:%d\n", client->host, client->port);
#endif

  // send MQTT connect message to broker
  mqtt_msg_connect(&client->mqtt_connection, &client->connect_info);
  PktBuf *buf = PktBuf_New(client->mqtt_connection.message.length);
  os_memcpy(buf->data, client->mqtt_connection.message.data,
      client->mqtt_connection.message.length);
  buf->filled = client->mqtt_connection.message.length;
  client->msgQueue = PktBuf_Unshift(client->msgQueue, buf); // prepend to send (rexmit) queue
  mqtt_send_message(client);
  client->connState = MQTT_CONNECTED; // v3.1.1 allows publishing while still connecting
}

/**
 * @brief  Allocate and enqueue mqtt message, kick sending, if appropriate
 */
static void ICACHE_FLASH_ATTR
mqtt_enq_message(MQTT_Client *client, const uint8_t *data, uint16_t len) {
  PktBuf *buf = PktBuf_New(len);
  os_memcpy(buf->data, data, len);
  buf->filled = len;
  client->msgQueue = PktBuf_Push(client->msgQueue, buf);

  if (client->connState == MQTT_CONNECTED && !client->sending && client->pending_buffer == NULL) {
    mqtt_send_message(client);
  }
}

/**
 * @brief  Send out top message in queue onto socket
 */
static void ICACHE_FLASH_ATTR
mqtt_send_message(MQTT_Client* client) {
  //os_printf("MQTT: Send_message\n");
  PktBuf *buf = client->msgQueue;
  if (buf == NULL || client->sending) return; // ahem...
  client->msgQueue = PktBuf_Shift(client->msgQueue);

  // get some details about the message
  uint16_t msg_type = mqtt_get_type(buf->data);
  uint8_t  msg_id = mqtt_get_id(buf->data, buf->filled);
  msg_id = msg_id;
#ifdef MQTT_DBG
  os_printf("MQTT: Send type=%s id=%04X len=%d\n", mqtt_msg_type[msg_type], msg_id, buf->filled);
  for (int i=0; i<buf->filled; i++) {
    if (buf->data[i] >= ' ' && buf->data[i] <= '~') os_printf("%c", buf->data[i]);
    else os_printf("\\x%02X", buf->data[i]);
  }
  os_printf("\n");
#endif

  // send the message out
  if (client->security)
    espconn_secure_sent(client->pCon, buf->data, buf->filled);
  else
    espconn_sent(client->pCon, buf->data, buf->filled);
  client->sending = true;

  // depending on whether it needs an ack we need to hold on to the message
  bool needsAck =
    (msg_type == MQTT_MSG_TYPE_PUBLISH && mqtt_get_qos(buf->data) > 0) ||
    msg_type == MQTT_MSG_TYPE_PUBREL || msg_type == MQTT_MSG_TYPE_PUBREC ||
    msg_type == MQTT_MSG_TYPE_SUBSCRIBE || msg_type == MQTT_MSG_TYPE_UNSUBSCRIBE ||
    msg_type == MQTT_MSG_TYPE_PINGREQ;
  if (msg_type == MQTT_MSG_TYPE_PINGREQ) {
    client->pending_buffer = NULL; // we don't need to rexmit this one
    client->sending_buffer = buf;
  } else if (needsAck) {
    client->pending_buffer = buf;  // remeber for rexmit on disconnect/reconnect
    client->sending_buffer = NULL;
    client->timeoutTick = client->sendTimeout+1; // +1 to ensure full sendTireout seconds
  } else {
    client->pending_buffer = NULL;
    client->sending_buffer = buf;
    client->timeoutTick = 0;
  }
  client->keepAliveTick = client->connect_info.keepalive > 0 ? client->connect_info.keepalive+1 : 0;
}

/**
* @brief  DNS lookup for broker hostname completed, move to next phase
*/
static void ICACHE_FLASH_ATTR
mqtt_dns_found(const char* name, ip_addr_t* ipaddr, void* arg) {
  struct espconn* pConn = (struct espconn *)arg;
  MQTT_Client* client = (MQTT_Client *)pConn->reverse;

  if (ipaddr == NULL) {
#ifdef MQTT_DBG
    os_printf("MQTT DNS: Got no ip, try to reconnect\n");
#endif
    client->timeoutTick = 10;
    client->connState = TCP_RECONNECT_REQ; // the timer will kick-off a reconnection
    return;
  }
#ifdef MQTT_DBG
  os_printf("MQTT DNS: found ip %d.%d.%d.%d\n",
            *((uint8 *)&ipaddr->addr),
            *((uint8 *)&ipaddr->addr + 1),
            *((uint8 *)&ipaddr->addr + 2),
            *((uint8 *)&ipaddr->addr + 3));
#endif

  if (client->ip.addr == 0 && ipaddr->addr != 0) {
    os_memcpy(client->pCon->proto.tcp->remote_ip, &ipaddr->addr, 4);
    uint8_t err;
    if (client->security)
      err = espconn_secure_connect(client->pCon);
    else
      err = espconn_connect(client->pCon);
    if (err != 0) {
#ifdef MQTT_DBG
      os_printf("MQTT ERROR: Failed to connect\n");
#endif
      client->connState = TCP_RECONNECT_REQ;
      client->timeoutTick = 10;
    } else {
#ifdef MQTT_DBG
      os_printf("MQTT: connecting...\n");
#endif
    }
  }
}

//===== publish / subscribe

static void ICACHE_FLASH_ATTR
msg_conn_init(mqtt_connection_t *new_msg, mqtt_connection_t *old_msg,
    uint8_t *buf, uint16_t buflen) {
  new_msg->message_id = old_msg->message_id;
  new_msg->buffer = buf;
  new_msg->buffer_length = buflen;
}

/**
* @brief  MQTT publish function.
* @param  client: MQTT_Client reference
* @param  topic:  string topic will publish to
* @param  data:   buffer data send point to
* @param  data_length: length of data
* @param  qos:    qos
* @param  retain: retain
* @retval TRUE if success queue
*/
bool ICACHE_FLASH_ATTR
MQTT_Publish(MQTT_Client* client, const char* topic, const char* data, uint8_t qos, uint8_t retain) {
  // estimate the packet size to allocate a buffer
  uint16_t topic_length = os_strlen(topic);
  uint16_t data_length = os_strlen(data);
  // estimate: fixed hdr, pkt-id, topic length, topic, data, fudge
  uint16_t buf_len = 3 + 2 + 2 + topic_length + data_length + 16;
  PktBuf *buf = PktBuf_New(buf_len);
  if (buf == NULL) {
#ifdef MQTT_DBG
    os_printf("MQTT ERROR: Cannot allocate buffer for %d byte publish\n", buf_len);
#endif
    return FALSE;
  }
  // use a temporary mqtt_message_t pointing to our buffer, this is a bit of a mess because we
  // need to keep track of the message_id that is embedded in it
  mqtt_connection_t msg;
  msg_conn_init(&msg, &client->mqtt_connection, buf->data, buf_len);
  uint16_t msg_id;
  if (!mqtt_msg_publish(&msg, topic, data, data_length, qos, retain, &msg_id)){
#ifdef MQTT_DBG
    os_printf("MQTT ERROR: Queuing Publish failed\n");
#endif
    os_free(buf);
    return FALSE;
  }
  client->mqtt_connection.message_id = msg.message_id;
<<<<<<< HEAD
  if (msg.message.data != buf->data)
    os_memcpy(buf->data, msg.message.data, msg.message.length);
  buf->filled = msg.message.length;

  os_printf("MQTT: Publish, topic: \"%s\", length: %d\n", topic, msg.message.length);
  dumpMem(buf, buf_len);
=======
#ifdef MQTT_DBG
  os_printf("MQTT: Publish, topic: \"%s\", length: %d\n", topic, msg.message.length);
#endif
>>>>>>> b7dd0b18
  client->msgQueue = PktBuf_Push(client->msgQueue, buf);

  if (!client->sending && client->pending_buffer == NULL) {
    mqtt_send_message(client);
  }
  return TRUE;
}

/**
* @brief  MQTT subscribe function.
* @param  client: MQTT_Client reference
* @param  topic:  string topic will subscribe
* @param  qos:    qos
* @retval TRUE if success queue
*/
bool ICACHE_FLASH_ATTR
MQTT_Subscribe(MQTT_Client* client, char* topic, uint8_t qos) {
  uint16_t msg_id;
  if (!mqtt_msg_subscribe(&client->mqtt_connection, topic, 0, &msg_id)) {
#ifdef MQTT_DBG
    os_printf("MQTT ERROR: Queuing Subscribe failed (too long)\n");
#endif
    return FALSE;
  }
#ifdef MQTT_DBG
  os_printf("MQTT: Subscribe, topic: \"%s\"\n", topic);
#endif
  mqtt_enq_message(client, client->mqtt_connection.message.data,
      client->mqtt_connection.message.length);
  return TRUE;
}

//===== Initialization and connect/disconnect

/**
* @brief  MQTT initialization mqtt client function
* @param  client:        MQTT_Client reference
* @param  host:   Domain or IP string
* @param  port:   Port to connect
* @param  security:    1 for ssl, 0 for none
* @param  clientid:      MQTT client id
* @param  client_user:   MQTT client user
* @param  client_pass:   MQTT client password
* @param  keepAliveTime: MQTT keep alive timer, in second
* @param  cleanSession:  On connection, a client sets the "clean session" flag, which is sometimes also known as the "clean start" flag. 
*                        If clean session is set to false, then the connection is treated as durable. This means that when the client 
*                        disconnects, any subscriptions it has will remain and any subsequent QoS 1 or 2 messages will be stored until
*                        it connects again in the future. If clean session is true, then all subscriptions will be removed for the client
*                        when it disconnects.
* @retval None
*/
void ICACHE_FLASH_ATTR
MQTT_Init(MQTT_Client* mqttClient, char* host, uint32 port, uint8_t security, uint8_t sendTimeout,
    char* client_id, char* client_user, char* client_pass,
<<<<<<< HEAD
    uint8_t keepAliveTime) {
=======
    uint8_t keepAliveTime, uint8_t cleanSession) {
#ifdef MQTT_DBG
>>>>>>> b7dd0b18
  os_printf("MQTT_Init\n");
#endif

  os_memset(mqttClient, 0, sizeof(MQTT_Client));

  mqttClient->host = (char*)os_zalloc(os_strlen(host) + 1);
  os_strcpy(mqttClient->host, host);

  mqttClient->port = port;
  mqttClient->security = !!security;

  // timeouts with sanity checks
  mqttClient->sendTimeout = sendTimeout == 0 ? 1 : sendTimeout;

  os_memset(&mqttClient->connect_info, 0, sizeof(mqtt_connect_info_t));

  mqttClient->connect_info.client_id = (char*)os_zalloc(os_strlen(client_id) + 1);
  os_strcpy(mqttClient->connect_info.client_id, client_id);

  mqttClient->connect_info.username = (char*)os_zalloc(os_strlen(client_user) + 1);
  os_strcpy(mqttClient->connect_info.username, client_user);

  mqttClient->connect_info.password = (char*)os_zalloc(os_strlen(client_pass) + 1);
  os_strcpy(mqttClient->connect_info.password, client_pass);

  mqttClient->connect_info.keepalive = keepAliveTime;
  mqttClient->connect_info.clean_session = 1;

  mqttClient->in_buffer = (uint8_t *)os_zalloc(MQTT_MAX_RCV_MESSAGE);
  mqttClient->in_buffer_size = MQTT_MAX_RCV_MESSAGE;

  uint8_t *out_buffer = (uint8_t *)os_zalloc(MQTT_MAX_SHORT_MESSAGE);
  mqtt_msg_init(&mqttClient->mqtt_connection, out_buffer, MQTT_MAX_SHORT_MESSAGE);
}

/**
 * @brief  MQTT Set Last Will Topic, must be called before MQTT_Connect
 */
void ICACHE_FLASH_ATTR
MQTT_InitLWT(MQTT_Client* mqttClient, char* will_topic, char* will_msg,
    uint8_t will_qos, uint8_t will_retain) {

  mqttClient->connect_info.will_topic = (char*)os_zalloc(os_strlen(will_topic) + 1);
  os_strcpy((char*)mqttClient->connect_info.will_topic, will_topic);

  mqttClient->connect_info.will_message = (char*)os_zalloc(os_strlen(will_msg) + 1);
  os_strcpy((char*)mqttClient->connect_info.will_message, will_msg);

  mqttClient->connect_info.will_qos = will_qos;
  mqttClient->connect_info.will_retain = will_retain;

  // TODO: if we're connected we should disconnect and reconnect to establish the new LWT
}

/**
* @brief  Begin connect to MQTT broker
* @param  client: MQTT_Client reference
* @retval None
*/
void ICACHE_FLASH_ATTR
MQTT_Connect(MQTT_Client* mqttClient) {
  //MQTT_Disconnect(mqttClient);
  mqttClient->pCon = (struct espconn *)os_zalloc(sizeof(struct espconn));
  mqttClient->pCon->type = ESPCONN_TCP;
  mqttClient->pCon->state = ESPCONN_NONE;
  mqttClient->pCon->proto.tcp = (esp_tcp *)os_zalloc(sizeof(esp_tcp));
  mqttClient->pCon->proto.tcp->local_port = espconn_port();
  mqttClient->pCon->proto.tcp->remote_port = mqttClient->port;
  mqttClient->pCon->reverse = mqttClient;
  espconn_regist_connectcb(mqttClient->pCon, mqtt_tcpclient_connect_cb);
  espconn_regist_reconcb(mqttClient->pCon, mqtt_tcpclient_recon_cb);

  // start timer function to tick every second
  os_timer_disarm(&mqttClient->mqttTimer);
  os_timer_setfn(&mqttClient->mqttTimer, (os_timer_func_t *)mqtt_timer, mqttClient);
  os_timer_arm(&mqttClient->mqttTimer, 1000, 1);

  // initiate the TCP connection or DNS lookup
#ifdef MQTT_DBG
  os_printf("MQTT: Connect to %s:%d %p\n", mqttClient->host, mqttClient->port, mqttClient->pCon);
#endif
  if (UTILS_StrToIP((const char *)mqttClient->host,
        (void*)&mqttClient->pCon->proto.tcp->remote_ip)) {
    uint8_t err;
    if (mqttClient->security)
      err = espconn_secure_connect(mqttClient->pCon);
    else
      err = espconn_connect(mqttClient->pCon);
    if (err != 0) {
#ifdef MQTT_DBG
      os_printf("MQTT ERROR: Failed to connect\n");
#endif
      os_free(mqttClient->pCon->proto.tcp);
      os_free(mqttClient->pCon);
      mqttClient->pCon = NULL;
      return;
    }
  } else {
    espconn_gethostbyname(mqttClient->pCon, (const char *)mqttClient->host, &mqttClient->ip,
        mqtt_dns_found);
  }

  mqttClient->connState = TCP_CONNECTING;
  mqttClient->timeoutTick = 20; // generous timeout to allow for DNS, etc
  mqttClient->sending = FALSE;
}

static void ICACHE_FLASH_ATTR
mqtt_doAbort(MQTT_Client* client) {
#ifdef MQTT_DBG
  os_printf("MQTT: Disconnecting from %s:%d (%p)\n", client->host, client->port, client->pCon);
#endif
  client->pCon->reverse = NULL; // ensure we jettison this pCon...
  if (client->security)
    espconn_secure_disconnect(client->pCon);
  else
    espconn_disconnect(client->pCon);

  if (client->disconnectedCb) client->disconnectedCb((uint32_t*)client);
  if (client->cmdDisconnectedCb) client->cmdDisconnectedCb((uint32_t*)client);

  if (client->sending_buffer != NULL) {
    os_free(client->sending_buffer);
    client->sending_buffer = NULL;
  }
  client->pCon = NULL;         // it will be freed in disconnect callback
  client->connState = TCP_RECONNECT_REQ;
  client->timeoutTick = 2;     // reconnect in a few seconds
}

void ICACHE_FLASH_ATTR
MQTT_Disconnect(MQTT_Client* mqttClient) {
  os_timer_disarm(&mqttClient->mqttTimer);
  if (mqttClient->connState == MQTT_DISCONNECTED) return;
  if (mqttClient->connState == TCP_RECONNECT_REQ) {
    mqttClient->connState = MQTT_DISCONNECTED;
    return;
  }
  mqtt_doAbort(mqttClient);
  //void *out_buffer = mqttClient->mqtt_connection.buffer;
  //if (out_buffer != NULL) os_free(out_buffer);
  mqttClient->connState = MQTT_DISCONNECTED; // ensure we don't automatically reconnect
}

void ICACHE_FLASH_ATTR
MQTT_OnConnected(MQTT_Client* mqttClient, MqttCallback connectedCb) {
  mqttClient->connectedCb = connectedCb;
}

void ICACHE_FLASH_ATTR
MQTT_OnDisconnected(MQTT_Client* mqttClient, MqttCallback disconnectedCb) {
  mqttClient->disconnectedCb = disconnectedCb;
}

void ICACHE_FLASH_ATTR
MQTT_OnTcpDisconnected(MQTT_Client *mqttClient, MqttCallback tcpDisconnectedCb) {
  mqttClient->tcpDisconnectedCb = tcpDisconnectedCb;
}

void ICACHE_FLASH_ATTR
MQTT_OnData(MQTT_Client* mqttClient, MqttDataCallback dataCb) {
  mqttClient->dataCb = dataCb;
}

void ICACHE_FLASH_ATTR
MQTT_OnPublished(MQTT_Client* mqttClient, MqttCallback publishedCb) {
  mqttClient->publishedCb = publishedCb;
}<|MERGE_RESOLUTION|>--- conflicted
+++ resolved
@@ -155,14 +155,9 @@
       pending_msg_type = mqtt_get_type(client->pending_buffer->data);
       pending_msg_id = mqtt_get_id(client->pending_buffer->data, client->pending_buffer->filled);
     }
-<<<<<<< HEAD
-
-    os_printf("MQTT: Recv type=%s id=%04X len=%d; Pend type=%s id=%04X\n",
-=======
 #ifdef MQTT_DBG
     os_printf("MQTT: Recv type=%s id=%04X len=%d; Pend type=%s id=%02X\n",
->>>>>>> b7dd0b18
-        mqtt_msg_type[msg_type], msg_id, msg_len, mqtt_msg_type[pending_msg_type], pending_msg_id);
+        mqtt_msg_type[msg_type], msg_id, msg_len, mqtt_msg_type[pending_msg_type],pending_msg_id);
 #endif
 
     switch (msg_type) {
@@ -604,18 +599,12 @@
     return FALSE;
   }
   client->mqtt_connection.message_id = msg.message_id;
-<<<<<<< HEAD
   if (msg.message.data != buf->data)
     os_memcpy(buf->data, msg.message.data, msg.message.length);
   buf->filled = msg.message.length;
 
   os_printf("MQTT: Publish, topic: \"%s\", length: %d\n", topic, msg.message.length);
   dumpMem(buf, buf_len);
-=======
-#ifdef MQTT_DBG
-  os_printf("MQTT: Publish, topic: \"%s\", length: %d\n", topic, msg.message.length);
-#endif
->>>>>>> b7dd0b18
   client->msgQueue = PktBuf_Push(client->msgQueue, buf);
 
   if (!client->sending && client->pending_buffer == NULL) {
@@ -670,12 +659,8 @@
 void ICACHE_FLASH_ATTR
 MQTT_Init(MQTT_Client* mqttClient, char* host, uint32 port, uint8_t security, uint8_t sendTimeout,
     char* client_id, char* client_user, char* client_pass,
-<<<<<<< HEAD
     uint8_t keepAliveTime) {
-=======
-    uint8_t keepAliveTime, uint8_t cleanSession) {
-#ifdef MQTT_DBG
->>>>>>> b7dd0b18
+#ifdef MQTT_DBG
   os_printf("MQTT_Init\n");
 #endif
 
