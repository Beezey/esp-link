--- conflicted
+++ resolved
@@ -1,7 +1,4 @@
 GZIP_COMPRESSION ?= no
-<<<<<<< HEAD
-USE_HEATSHRINK ?= yes
-=======
 
 ifeq ($(OS),Windows_NT)
 
@@ -11,20 +8,8 @@
 LD = $(CC)
 CFLAGS=-c -I.. -Imman-win32 -std=gnu99
 LDFLAGS=-Lmman-win32 -lmman 
->>>>>>> 059692df
 
-CFLAGS=-I../../lib/heatshrink -I.. -std=gnu99
 ifeq ("$(GZIP_COMPRESSION)","yes")
-<<<<<<< HEAD
-CFLAGS		+= -DESPFS_GZIP
-endif
-
-ifeq ("$(USE_HEATSHRINK)","yes")
-CFLAGS		+= -DESPFS_HEATSHRINK
-endif
-
-OBJS=main.o heatshrink_encoder.o
-=======
 CFLAGS += -DESPFS_GZIP
 LDFLAGS += -lz
 endif
@@ -55,7 +40,6 @@
 endif
 
 OBJS=main.o
->>>>>>> 059692df
 TARGET=mkespfsimage
 
 $(TARGET): $(OBJS)
