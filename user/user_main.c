--- conflicted
+++ resolved
@@ -1,105 +1,4 @@
 #include <esp8266.h>
-<<<<<<< HEAD
-#include <mqtt.h>
-#include <cgiwifi.h>
-#include <json/jsontree.h>
-#include <json/jsonparse.h>
-#include "user_json.h"
-#include "user_funcs.h"
-
-MQTT_Client mqttClient;
-
-typedef struct {
-  uint8_t fallbackStateBits;
-  uint8_t stateBits;
-  uint8_t init;
-  uint8_t fallbackSecondsForBits[8];
-} LatchState;
-
-static LatchState latch;
-
-static void ICACHE_FLASH_ATTR
-updateLatch() {
-  os_printf("ESP: Latch Callback\n");
-  cmdCallback* latchCb = CMD_GetCbByName("Latch");
-  if (latchCb->callback != -1) {
-//    uint16_t crc = CMD_ResponseStart(CMD_SENSOR_EVENTS, (uint32_t)&latchCb->callback, 0, 1);
-//    crc = CMD_ResponseBody(crc, (uint8_t*)&latch, sizeof(LatchState));
-//    CMD_ResponseEnd(crc);
-  }
-}
-
-LOCAL int ICACHE_FLASH_ATTR
-latchGet(struct jsontree_context *js_ctx) {
-  return 0;
-}
-
-LOCAL int ICACHE_FLASH_ATTR
-latchSet(struct jsontree_context *js_ctx, struct jsonparse_state *parser) {
-  int type;
-  int ix = -1;
-  bool sendLatchUpdate = false;
-  while ((type = jsonparse_next(parser)) != 0) {
-    if (type == JSON_TYPE_ARRAY) {
-      ix = -1;
-    }
-    else if (type == JSON_TYPE_OBJECT) {
-      ix++;
-    }
-    else if (type == JSON_TYPE_PAIR_NAME) {
-      if (jsonparse_strcmp_value(parser, "states") == 0) {        
-        char latchStates[9];
-        jsonparse_next(parser); jsonparse_next(parser);
-        jsonparse_copy_value(parser, latchStates, sizeof(latchStates));
-        os_printf("latch states %s\n", latchStates);
-        uint8_t states = binToByte(latchStates);
-//        if (latch.stateBits != states) {
-          latch.stateBits = states;
-          sendLatchUpdate = true;
-//        }
-      }
-      else if (jsonparse_strcmp_value(parser, "fallbackstates") == 0) {
-        char fallbackStates[9];
-        jsonparse_next(parser); jsonparse_next(parser);
-        jsonparse_copy_value(parser, fallbackStates, sizeof(fallbackStates));
-        os_printf("latch states %s\n", fallbackStates);
-        uint8_t fbstates = binToByte(fallbackStates);
-//        if (latch.fallbackStateBits != fbstates) {
-          latch.fallbackStateBits = fbstates;
-          sendLatchUpdate = true;
-//        }
-      }
-    }
-
-    if (sendLatchUpdate) {
-      updateLatch();
-    }
-  }
-  return 0;
-}
-
-static struct jsontree_callback latchCallback = JSONTREE_CALLBACK(latchGet, latchSet);
-static char* latchQueueName;
-
-JSONTREE_OBJECT(latchJsonObj,
-  JSONTREE_PAIR("states", &latchCallback),
-  JSONTREE_PAIR("fallbackstates", &latchCallback));
-
-void ICACHE_FLASH_ATTR 
-mqttConnectedCb(uint32_t *args) {
-  MQTT_Client* client = (MQTT_Client*)args;
-  MQTT_Publish(client, "announce/all", "Hello World!", 0, 0);
-  
-  char* latchQueue = "/latch";
-  char *buff = (char*)os_zalloc(strlen(system_get_chip_id_str()) + strlen(latchQueue) + 1);
-  os_strcpy(buff, system_get_chip_id_str());
-  os_strcat(buff, latchQueue);
-  latchQueueName = buff;
-  MQTT_Subscribe(client, latchQueueName, 0);
-}
-
-void ICACHE_FLASH_ATTR 
-=======
 #include "cgiwifi.h"
 #include "mqtt.h"
 
@@ -160,7 +59,6 @@
 }
 
 void ICACHE_FLASH_ATTR
->>>>>>> 5d03ac55
 mqttDataCb(uint32_t *args, const char* topic, uint32_t topic_len, const char *data, uint32_t data_len) {
   char *topicBuf = (char*)os_zalloc(topic_len + 1);
   char *dataBuf = (char*)os_zalloc(data_len + 1);
@@ -173,56 +71,11 @@
   os_memcpy(dataBuf, data, data_len);
   dataBuf[data_len] = 0;
 
-<<<<<<< HEAD
-  os_printf("Receive topic: %s\n  Data: %s\n", topicBuf, dataBuf);
-
-  if (!strcoll(topicBuf, latchQueueName)) {
-    struct jsontree_context js;
-    jsontree_setup(&js, (struct jsontree_value *)&latchJsonObj, json_putchar);
-    json_parse(&js, dataBuf);
-  }
-
-=======
   os_printf("Receive topic: %s, data: %s\n", topicBuf, dataBuf);
->>>>>>> 5d03ac55
   os_free(topicBuf);
   os_free(dataBuf);
 }
 
-<<<<<<< HEAD
-void ICACHE_FLASH_ATTR 
-wifiStateChangeCb(uint8_t status)
-{
-  if (status == wifiGotIP  && mqttClient.connState != TCP_CONNECTING){
-    MQTT_Connect(&mqttClient);
-  }
-  else if (status == wifiIsDisconnected && mqttClient.connState == TCP_CONNECTING){    
-    MQTT_Disconnect(&mqttClient);
-  }
-}
-
-void ICACHE_FLASH_ATTR
-mqttDisconnectedCb(uint32_t *args) {
-  //  MQTT_Client* client = (MQTT_Client*)args;
-  os_printf("MQTT Disconnected\n");
-}
-
-void ICACHE_FLASH_ATTR
-mqttTcpDisconnectedCb(uint32_t *args) {
-  //  MQTT_Client* client = (MQTT_Client*)args;
-  os_printf("MQTT TCP Disconnected\n");
-}
-
-void ICACHE_FLASH_ATTR
-mqttPublishedCb(uint32_t *args) {
-  //  MQTT_Client* client = (MQTT_Client*)args;
-  os_printf("MQTT Published\n");
-}
-
-void init() {
-  wifiAddStateChangeCb(wifiStateChangeCb);
-=======
->>>>>>> 5d03ac55
   MQTT_InitConnection(&mqttClient, MQTT_HOST, MQTT_PORT, MQTT_SECURITY);
   MQTT_InitClient(&mqttClient, MQTT_CLIENT_ID, MQTT_USER, MQTT_PASS, MQTT_KEEPALIVE, MQTT_CLSESSION);
   MQTT_InitLWT(&mqttClient, "/lwt", "offline", 0, 0);
@@ -231,8 +84,4 @@
   MQTT_OnDisconnected(&mqttClient, mqttTcpDisconnectedCb);
   MQTT_OnPublished(&mqttClient, mqttPublishedCb);
   MQTT_OnData(&mqttClient, mqttDataCb);
-<<<<<<< HEAD
-}
-=======
-#endif
->>>>>>> 5d03ac55
+#endif