--- conflicted
+++ resolved
@@ -1,75 +1,4 @@
 #include <esp8266.h>
-<<<<<<< HEAD
-//#include <mqtt.h>
-//#include <cgiwifi.h>
-
-//MQTT_Client mqttClient;
-//
-//void ICACHE_FLASH_ATTR 
-//mqttConnectedCb(uint32_t *args) {
-//  MQTT_Client* client = (MQTT_Client*)args;
-//  MQTT_Publish(client, "announce/all", "Hello World!", 0, 0);
-//}
-//
-//void ICACHE_FLASH_ATTR 
-//mqttDisconnectedCb(uint32_t *args) {
-////  MQTT_Client* client = (MQTT_Client*)args;
-//  os_printf("MQTT Disconnected\n");
-//}
-//
-//void ICACHE_FLASH_ATTR 
-//mqttTcpDisconnectedCb(uint32_t *args) {
-////  MQTT_Client* client = (MQTT_Client*)args;
-//  os_printf("MQTT TCP Disconnected\n");
-//}
-//
-//void ICACHE_FLASH_ATTR 
-//mqttPublishedCb(uint32_t *args) {
-////  MQTT_Client* client = (MQTT_Client*)args;
-//  os_printf("MQTT Published\n");
-//}
-//
-//void ICACHE_FLASH_ATTR 
-//mqttDataCb(uint32_t *args, const char* topic, uint32_t topic_len, const char *data, uint32_t data_len) {
-//  char *topicBuf = (char*)os_zalloc(topic_len + 1);
-//  char *dataBuf = (char*)os_zalloc(data_len + 1);
-//
-////  MQTT_Client* client = (MQTT_Client*)args;
-//
-//  os_memcpy(topicBuf, topic, topic_len);
-//  topicBuf[topic_len] = 0;
-//
-//  os_memcpy(dataBuf, data, data_len);
-//  dataBuf[data_len] = 0;
-//
-//  os_printf("Receive topic: %s, data: %s\n", topicBuf, dataBuf);
-//  os_free(topicBuf);
-//  os_free(dataBuf);
-//}
-//
-//void ICACHE_FLASH_ATTR 
-//wifiStateChangeCb(uint8_t status)
-//{
-//  if (status == wifiGotIP  && mqttClient.connState != TCP_CONNECTING){
-//    MQTT_Connect(&mqttClient);
-//  }
-//  else if (status == wifiIsDisconnected && mqttClient.connState == TCP_CONNECTING){    
-//    MQTT_Disconnect(&mqttClient);
-//  }
-//}
-
-void init() {
-//  wifiAddStateChangeCb(wifiStateChangeCb);
-//  MQTT_InitConnection(&mqttClient, MQTT_HOST, MQTT_PORT, MQTT_SECURITY);
-//  MQTT_InitClient(&mqttClient, MQTT_CLIENT_ID, MQTT_USER, MQTT_PASS, MQTT_KEEPALIVE, MQTT_CLSESSION);
-//  MQTT_InitLWT(&mqttClient, "/lwt", "offline", 0, 0);
-//  MQTT_OnConnected(&mqttClient, mqttConnectedCb);
-//  MQTT_OnDisconnected(&mqttClient, mqttDisconnectedCb);
-//  MQTT_OnDisconnected(&mqttClient, mqttTcpDisconnectedCb);
-//  MQTT_OnPublished(&mqttClient, mqttPublishedCb);
-//  MQTT_OnData(&mqttClient, mqttDataCb);
-}
-=======
 #include "cgiwifi.h"
 #include "mqtt.h"
 
@@ -155,5 +84,4 @@
   MQTT_OnDisconnected(&mqttClient, mqttTcpDisconnectedCb);
   MQTT_OnPublished(&mqttClient, mqttPublishedCb);
   MQTT_OnData(&mqttClient, mqttDataCb);
-#endif
->>>>>>> c1ed3695
+#endif