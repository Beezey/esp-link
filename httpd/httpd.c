/*
Esp8266 http server - core routines
*/

/*
 * ----------------------------------------------------------------------------
 * "THE BEER-WARE LICENSE" (Revision 42):
 * Jeroen Domburg <jeroen@spritesmods.com> wrote this file. As long as you retain
 * this notice you can do whatever you want with this stuff. If we meet some day,
 * and you think this stuff is worth it, you can buy me a beer in return.
 * ----------------------------------------------------------------------------
 * Modified and enhanced by Thorsten von Eicken in 2015
 * ----------------------------------------------------------------------------
 */


#include <esp8266.h>
#include "httpd.h"


//Max length of request head
#define MAX_HEAD_LEN 1024
//Max amount of connections
#define MAX_CONN 6
//Max post buffer len
#define MAX_POST 1024
//Max send buffer len
#define MAX_SENDBUFF_LEN 2600


//This gets set at init time.
static HttpdBuiltInUrl *builtInUrls;

//Private data for http connection
struct HttpdPriv {
	char head[MAX_HEAD_LEN];
	int headPos;
	char *sendBuff;
	int sendBuffLen;
};

//Connection pool
static HttpdPriv connPrivData[MAX_CONN];
static HttpdConnData connData[MAX_CONN];
static HttpdPostData connPostData[MAX_CONN];

//Listening connection data
static struct espconn httpdConn;
static esp_tcp httpdTcp;

//Struct to keep extension->mime data in
typedef struct {
	const char *ext;
	const char *mimetype;
} MimeMap;

//The mappings from file extensions to mime types. If you need an extra mime type,
//add it here.
static const MimeMap mimeTypes[]={
	{"htm", "text/htm"},
	{"html", "text/html; charset=UTF-8"},
	{"css", "text/css"},
	{"js", "text/javascript"},
	{"txt", "text/plain"},
	{"jpg", "image/jpeg"},
	{"jpeg", "image/jpeg"},
	{"png", "image/png"},
	{"tpl", "text/html; charset=UTF-8"},
	{NULL, "text/html"}, //default value
};

//Returns a static char* to a mime type for a given url to a file.
const char ICACHE_FLASH_ATTR *httpdGetMimetype(char *url) {
	int i=0;
	//Go find the extension
	char *ext=url+(strlen(url)-1);
	while (ext!=url && *ext!='.') ext--;
	if (*ext=='.') ext++;

	//ToDo: os_strcmp is case sensitive; we may want to do case-intensive matching here...
	while (mimeTypes[i].ext!=NULL && os_strcmp(ext, mimeTypes[i].ext)!=0) i++;
	return mimeTypes[i].mimetype;
}

// debug string to identify connection (ip address & port)
// a static string works because callbacks don't get interrupted...
static char connStr[24];

static void debugConn(void *arg, char *what) {
	struct espconn *espconn = arg;
	esp_tcp *tcp = espconn->proto.tcp;
	os_sprintf(connStr, "%d.%d.%d.%d:%d",
			tcp->remote_ip[0], tcp->remote_ip[1], tcp->remote_ip[2], tcp->remote_ip[3],
			tcp->remote_port);
#ifdef HTTPD_DBG
	os_printf("%s %s\n", connStr, what);
#endif
}

//Looks up the connData info for a specific esp connection
static HttpdConnData ICACHE_FLASH_ATTR *httpdFindConnData(void *arg) {
	struct espconn *espconn = arg;
	for (int i=0; i<MAX_CONN; i++) {
		if (connData[i].remote_port == espconn->proto.tcp->remote_port &&
				os_memcmp(connData[i].remote_ip, espconn->proto.tcp->remote_ip, 4) == 0)
		{
#ifdef HTTPD_DBG
			os_printf("FindConn: 0x%p->0x%p", arg, &connData[i]);
			if (arg == connData[i].conn) os_printf("\n");
			else os_printf(" *** was 0x%p\n", connData[i].conn);
#endif
			if (arg != connData[i].conn) connData[i].conn = arg; // yes, this happens!?
			return &connData[i];
		}
	}
	//Shouldn't happen.
#ifdef HTTPD_DBG
	os_printf("%s *** Unknown connection 0x%p\n", connStr, arg);
#endif
	return NULL;
}

//Retires a connection for re-use
static void ICACHE_FLASH_ATTR httpdRetireConn(HttpdConnData *conn) {
	conn->conn = NULL; // don't try to send anything, the SDK crashes...
	if (conn->cgi != NULL) conn->cgi(conn); // free cgi data
	if (conn->post->buff != NULL) {
		os_free(conn->post->buff);
	}
	conn->cgi=NULL;
	conn->post->buff=NULL;
	conn->remote_port = 0;
	conn->remote_ip[0] = 0;

	uint32 dt = conn->startTime;
	if (dt > 0) dt = (system_get_time() - dt)/1000;
#ifdef HTTPD_DBG
	os_printf("%s Closed, %ums, heap=%ld\n", connStr, dt,
			(unsigned long)system_get_free_heap_size());
#endif
}

//Stupid li'l helper function that returns the value of a hex char.
static int httpdHexVal(char c) {
	if (c>='0' && c<='9') return c-'0';
	if (c>='A' && c<='F') return c-'A'+10;
	if (c>='a' && c<='f') return c-'a'+10;
	return 0;
}

//Decode a percent-encoded value.
//Takes the valLen bytes stored in val, and converts it into at most retLen bytes that
//are stored in the ret buffer. Returns the actual amount of bytes used in ret. Also
//zero-terminates the ret buffer.
int httpdUrlDecode(char *val, int valLen, char *ret, int retLen) {
	int s=0, d=0;
	int esced=0, escVal=0;
	while (s<valLen && d<retLen) {
		if (esced==1)  {
			escVal=httpdHexVal(val[s])<<4;
			esced=2;
		} else if (esced==2) {
			escVal+=httpdHexVal(val[s]);
			ret[d++]=escVal;
			esced=0;
		} else if (val[s]=='%') {
			esced=1;
		} else if (val[s]=='+') {
			ret[d++]=' ';
		} else {
			ret[d++]=val[s];
		}
		s++;
	}
	if (d<retLen) ret[d]=0;
	return d;
}

//Find a specific arg in a string of get- or post-data.
//Line is the string of post/get-data, arg is the name of the value to find. The
//zero-terminated result is written in buff, with at most buffLen bytes used. The
//function returns the length of the result, or -1 if the value wasn't found. The
//returned string will be urldecoded already.
int ICACHE_FLASH_ATTR httpdFindArg(char *line, char *arg, char *buff, int buffLen) {
	char *p, *e;
	if (line==NULL) return 0;
	p=line;
	while(p!=NULL && *p!='\n' && *p!='\r' && *p!=0) {
#ifdef HTTPD_DBG
		os_printf("findArg: %s\n", p);
#endif
		if (os_strncmp(p, arg, os_strlen(arg))==0 && p[strlen(arg)]=='=') {
			p+=os_strlen(arg)+1; //move p to start of value
			e=(char*)os_strstr(p, "&");
			if (e==NULL) e=p+os_strlen(p);
#ifdef HTTPD_DBG
			os_printf("findArg: val %s len %d\n", p, (e-p));
#endif
			return httpdUrlDecode(p, (e-p), buff, buffLen);
		}
		p=(char*)os_strstr(p, "&");
		if (p!=NULL) p+=1;
	}
<<<<<<< HEAD
#ifdef HTTPD_DBG
	os_printf("Finding %s in %s: Not found :/\n", arg, line);
#endif
=======
	//os_printf("Finding %s in %s: Not found :/\n", arg, line);
>>>>>>> 5d03ac55
	return -1; //not found
}

//Get the value of a certain header in the HTTP client head
int ICACHE_FLASH_ATTR httpdGetHeader(HttpdConnData *conn, char *header, char *ret, int retLen) {
	char *p=conn->priv->head;
	p=p+strlen(p)+1; //skip GET/POST part
	p=p+strlen(p)+1; //skip HTTP part
	while (p<(conn->priv->head+conn->priv->headPos)) {
		while(*p<=32 && *p!=0) p++; //skip crap at start
		//See if this is the header
		if (os_strncmp(p, header, strlen(header))==0 && p[strlen(header)]==':') {
			//Skip 'key:' bit of header line
			p=p+strlen(header)+1;
			//Skip past spaces after the colon
			while(*p==' ') p++;
			//Copy from p to end
			while (*p!=0 && *p!='\r' && *p!='\n' && retLen>1) {
				*ret++=*p++;
				retLen--;
			}
			//Zero-terminate string
			*ret=0;
			//All done :)
			return 1;
		}
		p+=strlen(p)+1; //Skip past end of string and \0 terminator
	}
	return 0;
}

//Start the response headers.
void ICACHE_FLASH_ATTR httpdStartResponse(HttpdConnData *conn, int code) {
	char buff[128];
	int l;
	char *status = code < 400 ? "OK" : "ERROR";
	l = os_sprintf(buff, "HTTP/1.0 %d %s\r\nServer: esp-link\r\nConnection: close\r\n", code, status);
	httpdSend(conn, buff, l);
}

//Send a http header.
void ICACHE_FLASH_ATTR httpdHeader(HttpdConnData *conn, const char *field, const char *val) {
	char buff[256];
	int l;

	l=os_sprintf(buff, "%s: %s\r\n", field, val);
	httpdSend(conn, buff, l);
}

//Finish the headers.
void ICACHE_FLASH_ATTR httpdEndHeaders(HttpdConnData *conn) {
	httpdSend(conn, "\r\n", -1);
}

//ToDo: sprintf->snprintf everywhere... esp doesn't have snprintf tho' :/
//Redirect to the given URL.
void ICACHE_FLASH_ATTR httpdRedirect(HttpdConnData *conn, char *newUrl) {
	char buff[1024];
	int l;
	l=os_sprintf(buff, "HTTP/1.0 302 Found\r\nServer: esp8266-link\r\nConnection: close\r\nLocation: %s\r\n\r\nRedirecting to %s\r\n", newUrl, newUrl);
	httpdSend(conn, buff, l);
}

//Use this as a cgi function to redirect one url to another.
int ICACHE_FLASH_ATTR cgiRedirect(HttpdConnData *connData) {
	if (connData->conn==NULL) {
		//Connection aborted. Clean up.
		return HTTPD_CGI_DONE;
	}
	httpdRedirect(connData, (char*)connData->cgiArg);
	return HTTPD_CGI_DONE;
}


//Add data to the send buffer. len is the length of the data. If len is -1
//the data is seen as a C-string.
//Returns 1 for success, 0 for out-of-memory.
int ICACHE_FLASH_ATTR httpdSend(HttpdConnData *conn, const char *data, int len) {
	if (len<0) len=strlen(data);
	if (conn->priv->sendBuffLen+len>MAX_SENDBUFF_LEN) {
#ifdef HTTPD_DBG
		os_printf("%s ERROR! httpdSend full (%d of %d)\n",
				connStr, conn->priv->sendBuffLen, MAX_SENDBUFF_LEN);
#endif
		return 0;
	}
	os_memcpy(conn->priv->sendBuff+conn->priv->sendBuffLen, data, len);
	conn->priv->sendBuffLen+=len;
	return 1;
}

//Helper function to send any data in conn->priv->sendBuff
static void ICACHE_FLASH_ATTR xmitSendBuff(HttpdConnData *conn) {
	if (conn->priv->sendBuffLen!=0) {
		sint8 status = espconn_sent(conn->conn, (uint8_t*)conn->priv->sendBuff, conn->priv->sendBuffLen);
		if (status != 0) {
#ifdef HTTPD_DBG
			os_printf("%s ERROR! espconn_sent returned %d\n", connStr, status);
#endif
		}
		conn->priv->sendBuffLen=0;
	}
}

//Callback called when the data on a socket has been successfully sent.
static void ICACHE_FLASH_ATTR httpdSentCb(void *arg) {
	debugConn(arg, "httpdSentCb");
	int r;
	HttpdConnData *conn=httpdFindConnData(arg);
	char sendBuff[MAX_SENDBUFF_LEN];

	if (conn==NULL) return;
	conn->priv->sendBuff=sendBuff;
	conn->priv->sendBuffLen=0;

	if (conn->cgi==NULL) { //Marked for destruction?
#ifdef HTTPD_DBG
		os_printf("Closing 0x%p/0x%p->0x%p\n", arg, conn->conn, conn);
#endif
		espconn_disconnect(conn->conn); // we will get a disconnect callback
		return; //No need to call xmitSendBuff.
	}

	r=conn->cgi(conn); //Execute cgi fn.
	if (r==HTTPD_CGI_DONE) {
		conn->cgi=NULL; //mark for destruction.
	}
	if (r==HTTPD_CGI_NOTFOUND || r==HTTPD_CGI_AUTHENTICATED) {
#ifdef HTTPD_DBG
		os_printf("%s ERROR! Bad CGI code %d\n", connStr, r);
#endif
		conn->cgi=NULL; //mark for destruction.
	}
	xmitSendBuff(conn);
}

static const char *httpNotFoundHeader="HTTP/1.0 404 Not Found\r\nConnection: close\r\nContent-Type: text/plain\r\nContent-Length: 12\r\n\r\nNot Found.\r\n";

//This is called when the headers have been received and the connection is ready to send
//the result headers and data.
//We need to find the CGI function to call, call it, and dependent on what it returns either
//find the next cgi function, wait till the cgi data is sent or close up the connection.
static void ICACHE_FLASH_ATTR httpdProcessRequest(HttpdConnData *conn) {
	int r;
	int i=0;
	if (conn->url==NULL) {
#ifdef HTTPD_DBG
		os_printf("%s WtF? url = NULL\n", connStr);
#endif
		return; //Shouldn't happen
	}
	//See if we can find a CGI that's happy to handle the request.
	while (1) {
		//Look up URL in the built-in URL table.
		while (builtInUrls[i].url!=NULL) {
			int match=0;
			//See if there's a literal match
			if (os_strcmp(builtInUrls[i].url, conn->url)==0) match=1;
			//See if there's a wildcard match
			if (builtInUrls[i].url[os_strlen(builtInUrls[i].url)-1]=='*' &&
					os_strncmp(builtInUrls[i].url, conn->url, os_strlen(builtInUrls[i].url)-1)==0) match=1;
			if (match) {
#ifdef HTTPD_DBG
				os_printf("Is url index %d\n", i);
#endif
				conn->cgiData=NULL;
				conn->cgi=builtInUrls[i].cgiCb;
				conn->cgiArg=builtInUrls[i].cgiArg;
				break;
			}
			i++;
		}
		if (builtInUrls[i].url==NULL) {
			//Drat, we're at the end of the URL table. This usually shouldn't happen. Well, just
			//generate a built-in 404 to handle this.
#ifdef HTTPD_DBG
			os_printf("%s %s not found. 404!\n", connStr, conn->url);
#endif
			httpdSend(conn, httpNotFoundHeader, -1);
			xmitSendBuff(conn);
			conn->cgi=NULL; //mark for destruction
			return;
		}

		//Okay, we have a CGI function that matches the URL. See if it wants to handle the
		//particular URL we're supposed to handle.
		r=conn->cgi(conn);
		if (r==HTTPD_CGI_MORE) {
			//Yep, it's happy to do so and has more data to send.
			xmitSendBuff(conn);
			return;
		} else if (r==HTTPD_CGI_DONE) {
			//Yep, it's happy to do so and already is done sending data.
			xmitSendBuff(conn);
			conn->cgi=NULL; //mark conn for destruction
			return;
		} else if (r==HTTPD_CGI_NOTFOUND || r==HTTPD_CGI_AUTHENTICATED) {
			//URL doesn't want to handle the request: either the data isn't found or there's no
			//need to generate a login screen.
			i++; //look at next url the next iteration of the loop.
		}
	}
}

//Parse a line of header data and modify the connection data accordingly.
static void ICACHE_FLASH_ATTR httpdParseHeader(char *h, HttpdConnData *conn) {
	int i;
	char first_line = false;

	if (os_strncmp(h, "GET ", 4)==0) {
		conn->requestType = HTTPD_METHOD_GET;
		first_line = true;
	} else if (os_strncmp(h, "POST ", 5)==0) {
		conn->requestType = HTTPD_METHOD_POST;
		first_line = true;
	}

	if (first_line) {
		char *e;

		//Skip past the space after POST/GET
		i=0;
		while (h[i]!=' ') i++;
		conn->url=h+i+1;

		//Figure out end of url.
		e=(char*)os_strstr(conn->url, " ");
		if (e==NULL) return; //wtf?
		*e=0; //terminate url part

		// Count number of open connections
		int open = 0;
		for (int j=0; j<MAX_CONN; j++) if (connData[j].conn != NULL) open++;
#ifdef HTTPD_DBG
		os_printf("%s %s %s (%d conn open)\n", connStr,
				conn->requestType == HTTPD_METHOD_GET ? "GET" : "POST", conn->url, open);
#endif
		//Parse out the URL part before the GET parameters.
		conn->getArgs=(char*)os_strstr(conn->url, "?");
		if (conn->getArgs!=0) {
			*conn->getArgs=0;
			conn->getArgs++;
#ifdef HTTPD_DBG
			os_printf("%s args = %s\n", connStr, conn->getArgs);
#endif
		} else {
			conn->getArgs=NULL;
		}

	} else if (os_strncmp(h, "Content-Length:", 15)==0) {
		i=15;
		//Skip trailing spaces
		while (h[i]==' ') i++;
		//Get POST data length
		conn->post->len=atoi(h+i);

		// Allocate the buffer
		if (conn->post->len > MAX_POST) {
			// we'll stream this in in chunks
			conn->post->buffSize = MAX_POST;
		} else {
			conn->post->buffSize = conn->post->len;
		}
#ifdef HTTPD_DBG
		os_printf("Mallocced buffer for %d + 1 bytes of post data.\n", conn->post->buffSize);
#endif
		conn->post->buff=(char*)os_malloc(conn->post->buffSize + 1);
		conn->post->buffLen=0;
	} else if (os_strncmp(h, "Content-Type: ", 14)==0) {
		if (os_strstr(h, "multipart/form-data")) {
			// It's multipart form data so let's pull out the boundary for future use
			char *b;
			if ((b = os_strstr(h, "boundary=")) != NULL) {
				conn->post->multipartBoundary = b + 7; // move the pointer 2 chars before boundary then fill them with dashes
				conn->post->multipartBoundary[0] = '-';
				conn->post->multipartBoundary[1] = '-';
#ifdef HTTPD_DBG
				os_printf("boundary = %s\n", conn->post->multipartBoundary);
#endif
			}
		}
	}
}


//Callback called when there's data available on a socket.
static void ICACHE_FLASH_ATTR httpdRecvCb(void *arg, char *data, unsigned short len) {
	debugConn(arg, "httpdRecvCb");
	int x;
	char *p, *e;
	char sendBuff[MAX_SENDBUFF_LEN];
	HttpdConnData *conn=httpdFindConnData(arg);
	if (conn==NULL) return;
	conn->priv->sendBuff=sendBuff;
	conn->priv->sendBuffLen=0;

	//This is slightly evil/dirty: we abuse conn->post->len as a state variable for where in the http communications we are:
	//<0 (-1): Post len unknown because we're still receiving headers
	//==0: No post data
	//>0: Need to receive post data
	//ToDo: See if we can use something more elegant for this.

	for (x=0; x<len; x++) {
		if (conn->post->len<0) {
			//This byte is a header byte.
			if (conn->priv->headPos!=MAX_HEAD_LEN) conn->priv->head[conn->priv->headPos++]=data[x];
			conn->priv->head[conn->priv->headPos]=0;
			//Scan for /r/n/r/n. Receiving this indicate the headers end.
			if (data[x]=='\n' && (char *)os_strstr(conn->priv->head, "\r\n\r\n")!=NULL) {
				//Indicate we're done with the headers.
				conn->post->len=0;
				//Reset url data
				conn->url=NULL;
				//Iterate over all received headers and parse them.
				p=conn->priv->head;
				while(p<(&conn->priv->head[conn->priv->headPos-4])) {
					e=(char *)os_strstr(p, "\r\n"); //Find end of header line
					if (e==NULL) break;			//Shouldn't happen.
					e[0]=0;						//Zero-terminate header
					httpdParseHeader(p, conn);	//and parse it.
					p=e+2;						//Skip /r/n (now /0/n)
				}
				//If we don't need to receive post data, we can send the response now.
				if (conn->post->len==0) {
					httpdProcessRequest(conn);
				}
			}
		} else if (conn->post->len!=0) {
			//This byte is a POST byte.
			conn->post->buff[conn->post->buffLen++]=data[x];
			conn->post->received++;
			if (conn->post->buffLen >= conn->post->buffSize || conn->post->received == conn->post->len) {
				//Received a chunk of post data
				conn->post->buff[conn->post->buffLen]=0; //zero-terminate, in case the cgi handler knows it can use strings
				//Send the response.
				httpdProcessRequest(conn);
				conn->post->buffLen = 0;
			}
		}
	}
}

static void ICACHE_FLASH_ATTR httpdDisconCb(void *arg) {
	debugConn(arg, "httpdDisconCb");
	HttpdConnData *conn = httpdFindConnData(arg);
	if (conn == NULL) return;
	httpdRetireConn(conn);
}

// Callback indicating a failure in the connection. "Recon" is probably intended in the sense
// of "you need to reconnect". Sigh... Note that there is no DisconCb after ReconCb
static void ICACHE_FLASH_ATTR httpdReconCb(void *arg, sint8 err) {
	debugConn(arg, "httpdReconCb");
	HttpdConnData *conn = httpdFindConnData(arg);
#ifdef HTTPD_DBG
	os_printf("%s ***** reset, err=%d\n", connStr, err);
#endif
	if (conn == NULL) return;
	httpdRetireConn(conn);
}


static void ICACHE_FLASH_ATTR httpdConnectCb(void *arg) {
	debugConn(arg, "httpdConnectCb");
	struct espconn *conn=arg;
	int i;
	//Find empty conndata in pool
	for (i=0; i<MAX_CONN; i++) if (connData[i].conn==NULL) break;
#ifdef HTTPD_DBG
	os_printf("Con req, conn=%p, pool slot %d\n", conn, i);
#endif
	if (i==MAX_CONN) {
#ifdef HTTPD_DBG
		os_printf("%s Aiee, conn pool overflow!\n", connStr);
#endif
		espconn_disconnect(conn);
		return;
	}

#ifdef HTTPD_DBG
	int num = 0;
	for (int j=0; j<MAX_CONN; j++) if (connData[j].conn != NULL) num++;
	os_printf("%s Connect (%d open)\n", connStr, num+1);
#endif

	connData[i].priv=&connPrivData[i];
	connData[i].conn=conn;
	connData[i].remote_port = conn->proto.tcp->remote_port;
	os_memcpy(connData[i].remote_ip, conn->proto.tcp->remote_ip, 4);
	connData[i].priv->headPos=0;
	connData[i].post=&connPostData[i];
	connData[i].post->buff=NULL;
	connData[i].post->buffLen=0;
	connData[i].post->received=0;
	connData[i].post->len=-1;
	connData[i].startTime = system_get_time();

	espconn_regist_recvcb(conn, httpdRecvCb);
	espconn_regist_reconcb(conn, httpdReconCb);
	espconn_regist_disconcb(conn, httpdDisconCb);
	espconn_regist_sentcb(conn, httpdSentCb);

	espconn_set_opt(conn, ESPCONN_REUSEADDR|ESPCONN_NODELAY);
}

//Httpd initialization routine. Call this to kick off webserver functionality.
void ICACHE_FLASH_ATTR httpdInit(HttpdBuiltInUrl *fixedUrls, int port) {
	int i;

	for (i=0; i<MAX_CONN; i++) {
		connData[i].conn=NULL;
	}
	httpdConn.type=ESPCONN_TCP;
	httpdConn.state=ESPCONN_NONE;
	httpdTcp.local_port=port;
	httpdConn.proto.tcp=&httpdTcp;
	builtInUrls=fixedUrls;
#ifdef HTTPD_DBG
	os_printf("Httpd init, conn=%p\n", &httpdConn);
#endif
	espconn_regist_connectcb(&httpdConn, httpdConnectCb);
	espconn_accept(&httpdConn);
	espconn_tcp_set_max_con_allow(&httpdConn, MAX_CONN);
}<|MERGE_RESOLUTION|>--- conflicted
+++ resolved
@@ -92,9 +92,7 @@
 	os_sprintf(connStr, "%d.%d.%d.%d:%d",
 			tcp->remote_ip[0], tcp->remote_ip[1], tcp->remote_ip[2], tcp->remote_ip[3],
 			tcp->remote_port);
-#ifdef HTTPD_DBG
-	os_printf("%s %s\n", connStr, what);
-#endif
+	//os_printf("%s %s\n", connStr, what);
 }
 
 //Looks up the connData info for a specific esp connection
@@ -104,7 +102,7 @@
 		if (connData[i].remote_port == espconn->proto.tcp->remote_port &&
 				os_memcmp(connData[i].remote_ip, espconn->proto.tcp->remote_ip, 4) == 0)
 		{
-#ifdef HTTPD_DBG
+#if 0
 			os_printf("FindConn: 0x%p->0x%p", arg, &connData[i]);
 			if (arg == connData[i].conn) os_printf("\n");
 			else os_printf(" *** was 0x%p\n", connData[i].conn);
@@ -114,9 +112,7 @@
 		}
 	}
 	//Shouldn't happen.
-#ifdef HTTPD_DBG
 	os_printf("%s *** Unknown connection 0x%p\n", connStr, arg);
-#endif
 	return NULL;
 }
 
@@ -134,10 +130,8 @@
 
 	uint32 dt = conn->startTime;
 	if (dt > 0) dt = (system_get_time() - dt)/1000;
-#ifdef HTTPD_DBG
 	os_printf("%s Closed, %ums, heap=%ld\n", connStr, dt,
 			(unsigned long)system_get_free_heap_size());
-#endif
 }
 
 //Stupid li'l helper function that returns the value of a hex char.
@@ -186,28 +180,18 @@
 	if (line==NULL) return 0;
 	p=line;
 	while(p!=NULL && *p!='\n' && *p!='\r' && *p!=0) {
-#ifdef HTTPD_DBG
-		os_printf("findArg: %s\n", p);
-#endif
+		//os_printf("findArg: %s\n", p);
 		if (os_strncmp(p, arg, os_strlen(arg))==0 && p[strlen(arg)]=='=') {
 			p+=os_strlen(arg)+1; //move p to start of value
 			e=(char*)os_strstr(p, "&");
 			if (e==NULL) e=p+os_strlen(p);
-#ifdef HTTPD_DBG
-			os_printf("findArg: val %s len %d\n", p, (e-p));
-#endif
+			//os_printf("findArg: val %s len %d\n", p, (e-p));
 			return httpdUrlDecode(p, (e-p), buff, buffLen);
 		}
 		p=(char*)os_strstr(p, "&");
 		if (p!=NULL) p+=1;
 	}
-<<<<<<< HEAD
-#ifdef HTTPD_DBG
-	os_printf("Finding %s in %s: Not found :/\n", arg, line);
-#endif
-=======
 	//os_printf("Finding %s in %s: Not found :/\n", arg, line);
->>>>>>> 5d03ac55
 	return -1; //not found
 }
 
@@ -288,10 +272,8 @@
 int ICACHE_FLASH_ATTR httpdSend(HttpdConnData *conn, const char *data, int len) {
 	if (len<0) len=strlen(data);
 	if (conn->priv->sendBuffLen+len>MAX_SENDBUFF_LEN) {
-#ifdef HTTPD_DBG
 		os_printf("%s ERROR! httpdSend full (%d of %d)\n",
 				connStr, conn->priv->sendBuffLen, MAX_SENDBUFF_LEN);
-#endif
 		return 0;
 	}
 	os_memcpy(conn->priv->sendBuff+conn->priv->sendBuffLen, data, len);
@@ -304,9 +286,7 @@
 	if (conn->priv->sendBuffLen!=0) {
 		sint8 status = espconn_sent(conn->conn, (uint8_t*)conn->priv->sendBuff, conn->priv->sendBuffLen);
 		if (status != 0) {
-#ifdef HTTPD_DBG
 			os_printf("%s ERROR! espconn_sent returned %d\n", connStr, status);
-#endif
 		}
 		conn->priv->sendBuffLen=0;
 	}
@@ -324,9 +304,7 @@
 	conn->priv->sendBuffLen=0;
 
 	if (conn->cgi==NULL) { //Marked for destruction?
-#ifdef HTTPD_DBG
-		os_printf("Closing 0x%p/0x%p->0x%p\n", arg, conn->conn, conn);
-#endif
+		//os_printf("Closing 0x%p/0x%p->0x%p\n", arg, conn->conn, conn);
 		espconn_disconnect(conn->conn); // we will get a disconnect callback
 		return; //No need to call xmitSendBuff.
 	}
@@ -336,9 +314,7 @@
 		conn->cgi=NULL; //mark for destruction.
 	}
 	if (r==HTTPD_CGI_NOTFOUND || r==HTTPD_CGI_AUTHENTICATED) {
-#ifdef HTTPD_DBG
 		os_printf("%s ERROR! Bad CGI code %d\n", connStr, r);
-#endif
 		conn->cgi=NULL; //mark for destruction.
 	}
 	xmitSendBuff(conn);
@@ -354,9 +330,7 @@
 	int r;
 	int i=0;
 	if (conn->url==NULL) {
-#ifdef HTTPD_DBG
 		os_printf("%s WtF? url = NULL\n", connStr);
-#endif
 		return; //Shouldn't happen
 	}
 	//See if we can find a CGI that's happy to handle the request.
@@ -370,9 +344,7 @@
 			if (builtInUrls[i].url[os_strlen(builtInUrls[i].url)-1]=='*' &&
 					os_strncmp(builtInUrls[i].url, conn->url, os_strlen(builtInUrls[i].url)-1)==0) match=1;
 			if (match) {
-#ifdef HTTPD_DBG
-				os_printf("Is url index %d\n", i);
-#endif
+				//os_printf("Is url index %d\n", i);
 				conn->cgiData=NULL;
 				conn->cgi=builtInUrls[i].cgiCb;
 				conn->cgiArg=builtInUrls[i].cgiArg;
@@ -383,9 +355,7 @@
 		if (builtInUrls[i].url==NULL) {
 			//Drat, we're at the end of the URL table. This usually shouldn't happen. Well, just
 			//generate a built-in 404 to handle this.
-#ifdef HTTPD_DBG
 			os_printf("%s %s not found. 404!\n", connStr, conn->url);
-#endif
 			httpdSend(conn, httpNotFoundHeader, -1);
 			xmitSendBuff(conn);
 			conn->cgi=NULL; //mark for destruction
@@ -441,18 +411,15 @@
 		// Count number of open connections
 		int open = 0;
 		for (int j=0; j<MAX_CONN; j++) if (connData[j].conn != NULL) open++;
-#ifdef HTTPD_DBG
+
 		os_printf("%s %s %s (%d conn open)\n", connStr,
 				conn->requestType == HTTPD_METHOD_GET ? "GET" : "POST", conn->url, open);
-#endif
 		//Parse out the URL part before the GET parameters.
 		conn->getArgs=(char*)os_strstr(conn->url, "?");
 		if (conn->getArgs!=0) {
 			*conn->getArgs=0;
 			conn->getArgs++;
-#ifdef HTTPD_DBG
 			os_printf("%s args = %s\n", connStr, conn->getArgs);
-#endif
 		} else {
 			conn->getArgs=NULL;
 		}
@@ -471,9 +438,7 @@
 		} else {
 			conn->post->buffSize = conn->post->len;
 		}
-#ifdef HTTPD_DBG
-		os_printf("Mallocced buffer for %d + 1 bytes of post data.\n", conn->post->buffSize);
-#endif
+		//os_printf("Mallocced buffer for %d + 1 bytes of post data.\n", conn->post->buffSize);
 		conn->post->buff=(char*)os_malloc(conn->post->buffSize + 1);
 		conn->post->buffLen=0;
 	} else if (os_strncmp(h, "Content-Type: ", 14)==0) {
@@ -484,9 +449,7 @@
 				conn->post->multipartBoundary = b + 7; // move the pointer 2 chars before boundary then fill them with dashes
 				conn->post->multipartBoundary[0] = '-';
 				conn->post->multipartBoundary[1] = '-';
-#ifdef HTTPD_DBG
-				os_printf("boundary = %s\n", conn->post->multipartBoundary);
-#endif
+				//os_printf("boundary = %s\n", conn->post->multipartBoundary);
 			}
 		}
 	}
@@ -562,9 +525,7 @@
 static void ICACHE_FLASH_ATTR httpdReconCb(void *arg, sint8 err) {
 	debugConn(arg, "httpdReconCb");
 	HttpdConnData *conn = httpdFindConnData(arg);
-#ifdef HTTPD_DBG
 	os_printf("%s ***** reset, err=%d\n", connStr, err);
-#endif
 	if (conn == NULL) return;
 	httpdRetireConn(conn);
 }
@@ -576,18 +537,14 @@
 	int i;
 	//Find empty conndata in pool
 	for (i=0; i<MAX_CONN; i++) if (connData[i].conn==NULL) break;
-#ifdef HTTPD_DBG
-	os_printf("Con req, conn=%p, pool slot %d\n", conn, i);
-#endif
+	//os_printf("Con req, conn=%p, pool slot %d\n", conn, i);
 	if (i==MAX_CONN) {
-#ifdef HTTPD_DBG
 		os_printf("%s Aiee, conn pool overflow!\n", connStr);
-#endif
 		espconn_disconnect(conn);
 		return;
 	}
 
-#ifdef HTTPD_DBG
+#if 0
 	int num = 0;
 	for (int j=0; j<MAX_CONN; j++) if (connData[j].conn != NULL) num++;
 	os_printf("%s Connect (%d open)\n", connStr, num+1);
@@ -625,9 +582,8 @@
 	httpdTcp.local_port=port;
 	httpdConn.proto.tcp=&httpdTcp;
 	builtInUrls=fixedUrls;
-#ifdef HTTPD_DBG
+
 	os_printf("Httpd init, conn=%p\n", &httpdConn);
-#endif
 	espconn_regist_connectcb(&httpdConn, httpdConnectCb);
 	espconn_accept(&httpdConn);
 	espconn_tcp_set_max_con_allow(&httpdConn, MAX_CONN);
