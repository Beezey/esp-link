// Copyright 2015 by Thorsten von Eicken, see LICENSE.txt

#include "espmissingincludes.h"
#include "c_types.h"
#include "user_interface.h"
#include "espconn.h"
#include "mem.h"
#include "osapi.h"
#include "gpio.h"

#include "uart.h"
#include "crc16.h"
#include "serbridge.h"
#include "serled.h"
#include "config.h"
#include "console.h"
#include "slip.h"
#include "cmd.h"

static struct espconn serbridgeConn;
static esp_tcp serbridgeTcp;
static int8_t mcu_reset_pin, mcu_isp_pin;

extern uint8_t slip_disabled;   // disable slip to allow flashing of attached MCU

static sint8 ICACHE_FLASH_ATTR espbuffsend(serbridgeConnData *conn, const char *data, uint16 len);

// Connection pool
serbridgeConnData connData[MAX_CONN];
<<<<<<< HEAD
// Given a pointer to an espconn struct find the connection that correcponds to it
static serbridgeConnData ICACHE_FLASH_ATTR *serbridgeFindConnData(void *arg) {
  struct espconn *conn = arg;
  return arg == NULL ? NULL : (serbridgeConnData *)conn->reverse;
}

//===== TCP -> UART
=======

// Send all data in conn->txbuffer
// returns result from espconn_sent if data in buffer or ESPCONN_OK (0)
// Use only internally from espbuffsend and serbridgeSentCb
static sint8 ICACHE_FLASH_ATTR sendtxbuffer(serbridgeConnData *conn) {
  sint8 result = ESPCONN_OK;
  if (conn->txbufferlen != 0) {
    //os_printf("%d TX %d\n", system_get_time(), conn->txbufferlen);
    conn->readytosend = false;
    result = espconn_sent(conn->conn, (uint8_t*)conn->txbuffer, conn->txbufferlen);
    if (result != ESPCONN_OK) {
      os_printf("sendtxbuffer: espconn_sent error %d on conn %p\n", result, conn);
      conn->txbufferlen = 0;
    } else {
      conn->sentbuffer = conn->txbuffer;
      conn->txbuffer = NULL;
      conn->txbufferlen = 0;
    }
  }
  return result;
}

static char *tx_full_msg = "espbuffsend: txbuffer full on conn %p\n";

// espbuffsend adds data to the send buffer. If the previous send was completed it calls
// sendtxbuffer and espconn_sent.
// Returns ESPCONN_OK (0) for success, -128 if buffer is full or error from  espconn_sent
// Use espbuffsend instead of espconn_sent as it solves the problem that espconn_sent must
// only be called *after* receiving an espconn_sent_callback for the previous packet.
sint8 ICACHE_FLASH_ATTR espbuffsend(serbridgeConnData *conn, const char *data, uint16 len) {
  if (conn->txbufferlen >= MAX_TXBUFFER) {
    os_printf(tx_full_msg, conn);
    return -128;
  }

  // make sure we indeed have a buffer
  if (conn->txbuffer == NULL) conn->txbuffer = os_zalloc(MAX_TXBUFFER);
  if (conn->txbuffer == NULL) {
    os_printf("espbuffsend: cannot alloc tx buffer\n");
    return -128;
  }

  // add to send buffer
  uint16_t avail = conn->txbufferlen+len > MAX_TXBUFFER ? MAX_TXBUFFER-conn->txbufferlen : len;
  os_memcpy(conn->txbuffer + conn->txbufferlen, data, avail);
  conn->txbufferlen += avail;

  // try to send
  sint8 result = ESPCONN_OK;
  if (conn->readytosend) result = sendtxbuffer(conn);

  if (avail < len) {
    // some data didn't fit into the buffer
    if (conn->txbufferlen == 0) {
      // we sent the prior buffer, so try again
      return espbuffsend(conn, data+avail, len-avail);
    }
    os_printf(tx_full_msg, conn);
    return -128;
  }
  return result;
}

//callback after the data are sent
static void ICACHE_FLASH_ATTR serbridgeSentCb(void *arg) {
  serbridgeConnData *conn = ((struct espconn*)arg)->reverse;
  //os_printf("Sent callback on conn %p\n", conn);
  if (conn == NULL) return;
  //os_printf("%d ST\n", system_get_time());
  if (conn->sentbuffer != NULL) os_free(conn->sentbuffer);
  conn->sentbuffer = NULL;
  conn->readytosend = true;
  sendtxbuffer(conn); // send possible new data in txbuffer
}
>>>>>>> 2a8f7583

// Telnet protocol characters
#define IAC        255  // escape
#define WILL       251  // negotiation
#define SB         250  // subnegotiation begin
#define SE         240  // subnegotiation end
#define ComPortOpt  44  // COM port options
#define SetControl   5  // Set control lines
#define DTR_ON       8  // used here to reset microcontroller
#define DTR_OFF      9
#define RTS_ON      11  // used here to signal ISP (in-system-programming) to uC
#define RTS_OFF     12

// telnet state machine states
enum { TN_normal, TN_iac, TN_will, TN_start, TN_end, TN_comPort, TN_setControl };

// process a buffer-full on a telnet connection and return the ending telnet state
static uint8_t ICACHE_FLASH_ATTR
telnetUnwrap(uint8_t *inBuf, int len, uint8_t state)
{
  for (int i=0; i<len; i++) {
    uint8_t c = inBuf[i];
    switch (state) {
    default:
    case TN_normal:
      if (c == IAC) state = TN_iac; // escape char: see what's next
      else uart0_write_char(c);     // regular char
      break;
    case TN_iac:
      switch (c) {
      case IAC:                     // second escape -> write one to outbuf and go normal again
        state = TN_normal;
        uart0_write_char(c);
        break;
      case WILL:                    // negotiation
        state = TN_will;
        break;
      case SB:                      // command sequence begin
        state = TN_start;
        break;
      case SE:                      // command sequence end
        state = TN_normal;
        break;
      default:                      // not sure... let's ignore
        uart0_write_char(IAC);
        uart0_write_char(c);
      }
      break;
    case TN_will:
      state = TN_normal;            // yes, we do COM port options, let's go back to normal
      break;
    case TN_start:                  // in command seq, now comes the type of cmd
      if (c == ComPortOpt) state = TN_comPort;
      else state = TN_end;          // an option we don't know, skip 'til the end seq
      break;
    case TN_end:                    // wait for end seq
      if (c == IAC) state = TN_iac; // simple wait to accept end or next escape seq
      break;
    case TN_comPort:
      if (c == SetControl) state = TN_setControl;
      else state = TN_end;
      break;
    case TN_setControl:             // switch control line and delay a tad
      switch (c) {
      case DTR_ON:
        if (mcu_reset_pin >= 0) {
          os_printf("MCU reset gpio%d\n", mcu_reset_pin);
          GPIO_OUTPUT_SET(mcu_reset_pin, 0);
          os_delay_us(100L);
        } else os_printf("MCU reset: no pin\n");
        break;
      case DTR_OFF:
        if (mcu_reset_pin >= 0) {
          GPIO_OUTPUT_SET(mcu_reset_pin, 1);
          os_delay_us(100L);
        }
        break;
      case RTS_ON:
        if (mcu_isp_pin >= 0) {
          os_printf("MCU ISP gpio%d\n", mcu_isp_pin);
          GPIO_OUTPUT_SET(mcu_isp_pin, 0);
          os_delay_us(100L);
        } else os_printf("MCU isp: no pin\n");
<<<<<<< HEAD
        slip_disabled++;
=======
>>>>>>> 2a8f7583
        break;
      case RTS_OFF:
        if (mcu_isp_pin >= 0) {
          GPIO_OUTPUT_SET(mcu_isp_pin, 1);
          os_delay_us(100L);
        }
<<<<<<< HEAD
        if (slip_disabled > 0) slip_disabled--;
=======
>>>>>>> 2a8f7583
        break;
      }
      state = TN_end;
      break;
    }
  }
  return state;
}

// Generate a reset pulse for the attached microcontroller
void ICACHE_FLASH_ATTR serbridgeReset() {
  if (mcu_reset_pin >= 0) {
    os_printf("MCU reset gpio%d\n", mcu_reset_pin);
    GPIO_OUTPUT_SET(mcu_reset_pin, 0);
    os_delay_us(100L);
    GPIO_OUTPUT_SET(mcu_reset_pin, 1);
  } else os_printf("MCU reset: no pin\n");
}

// Receive callback
static void ICACHE_FLASH_ATTR serbridgeRecvCb(void *arg, char *data, unsigned short len) {
<<<<<<< HEAD
  serbridgeConnData *conn = serbridgeFindConnData(arg);
=======
  serbridgeConnData *conn = ((struct espconn*)arg)->reverse;
>>>>>>> 2a8f7583
  //os_printf("Receive callback on conn %p\n", conn);
  if (conn == NULL) return;

  // at the start of a connection we're in cmInit mode and we wait for the first few characters
  // to arrive in order to decide what type of connection this is.. The following if statements
  // do this dispatch. An issue here is that we assume that the first few characters all arrive
  // in the same TCP packet, which is true if the sender is a program, but not necessarily
  // if the sender is a person typing (although in that case the line-oriented TTY input seems
  // to make it work too). If this becomes a problem we need to buffer the first few chars...
  if (conn->conn_mode == cmInit) {

    // If the connection starts with the Arduino or ARM reset sequence we perform a RESET
    if ((len == 2 && strncmp(data, "0 ", 2) == 0) ||
        (len == 2 && strncmp(data, "?\n", 2) == 0) ||
        (len == 3 && strncmp(data, "?\r\n", 3) == 0)) {
<<<<<<< HEAD
      os_printf("MCU Reset=gpio%d ISP=gpio%d\n", mcu_reset_pin, mcu_isp_pin);
=======
      os_printf("MCU Reset=%d ISP=%d\n", mcu_reset_pin, mcu_isp_pin);
>>>>>>> 2a8f7583
      os_delay_us(2*1000L); // time for os_printf to happen
      // send reset to arduino/ARM
      if (mcu_reset_pin >= 0) GPIO_OUTPUT_SET(mcu_reset_pin, 0);
      os_delay_us(100L);
      if (mcu_isp_pin >= 0) GPIO_OUTPUT_SET(mcu_isp_pin, 0);
      os_delay_us(100L);
      if (mcu_reset_pin >= 0) GPIO_OUTPUT_SET(mcu_reset_pin, 1);
      os_delay_us(100L);
      if (mcu_isp_pin >= 0) GPIO_OUTPUT_SET(mcu_isp_pin, 1);
      os_delay_us(1000L);
      conn->conn_mode = cmAVR;
<<<<<<< HEAD
      slip_disabled++; // disable SLIP so it doesn't interfere with flashing
=======

>>>>>>> 2a8f7583

    // If the connection starts with a telnet negotiation we will do telnet
    } else if (len >= 3 && strncmp(data, (char[]){IAC, WILL, ComPortOpt}, 3) == 0) {
      conn->conn_mode = cmTelnet;
      conn->telnet_state = TN_normal;
      // note that the three negotiation chars will be gobbled-up by telnetUnwrap
      os_printf("telnet mode\n");

    // looks like a plain-vanilla connection!
    } else {
      conn->conn_mode = cmTransparent;
    }
<<<<<<< HEAD

  // Process return data on TCP client connections
  } else if (conn->conn_mode == cmTcpClient) {
=======
>>>>>>> 2a8f7583
  }

  // write the buffer to the uart
  if (conn->conn_mode == cmTelnet) {
    conn->telnet_state = telnetUnwrap((uint8_t *)data, len, conn->telnet_state);
  } else {
    uart0_tx_buffer(data, len);
  }

  serledFlash(50); // short blink on serial LED
<<<<<<< HEAD
}

//===== UART -> TCP

// Transmit buffers for the connection pool
static char txbuffer[MAX_CONN][MAX_TXBUFFER];

// Send all data in conn->txbuffer
// returns result from espconn_sent if data in buffer or ESPCONN_OK (0)
// Use only internally from espbuffsend and serbridgeSentCb
static sint8 ICACHE_FLASH_ATTR
sendtxbuffer(serbridgeConnData *conn) {
  sint8 result = ESPCONN_OK;
  if (conn->txbufferlen != 0) {
    //os_printf("%d TX %d\n", system_get_time(), conn->txbufferlen);
    conn->readytosend = false;
    result = espconn_sent(conn->conn, (uint8_t*)conn->txbuffer, conn->txbufferlen);
    conn->txbufferlen = 0;
    if (result != ESPCONN_OK) {
      os_printf("sendtxbuffer: espconn_sent error %d on conn %p\n", result, conn);
    }
  }
  return result;
}

// espbuffsend adds data to the send buffer. If the previous send was completed it calls
// sendtxbuffer and espconn_sent.
// Returns ESPCONN_OK (0) for success, -128 if buffer is full or error from  espconn_sent
// Use espbuffsend instead of espconn_sent as it solves the problem that espconn_sent must
// only be called *after* receiving an espconn_sent_callback for the previous packet.
static sint8 ICACHE_FLASH_ATTR
espbuffsend(serbridgeConnData *conn, const char *data, uint16 len) {
  if (conn->txbufferlen + len > MAX_TXBUFFER) {
    os_printf("espbuffsend: txbuffer full on conn %p\n", conn);
    return -128;
  }
  os_memcpy(conn->txbuffer + conn->txbufferlen, data, len);
  conn->txbufferlen += len;
  if (conn->readytosend) {
    return sendtxbuffer(conn);
  } else {
    //os_printf("%d QU %d\n", system_get_time(), conn->txbufferlen);
  }
  return ESPCONN_OK;
}

void ICACHE_FLASH_ATTR
console_process(char *buf, short len) {
  // push buffer into web-console
  for (short i=0; i<len; i++)
    console_write_char(buf[i]);
  // push the buffer into each open connection
  for (short i=0; i<MAX_CONN; i++) {
    if (connData[i].conn && connData[i].conn_mode != cmTcpClient) {
      espbuffsend(&connData[i], buf, len);
    }
  }
}

// callback with a buffer of characters that have arrived on the uart
void ICACHE_FLASH_ATTR
serbridgeUartCb(char *buf, short length) {
  if (!flashConfig.slip_enable || slip_disabled > 0) {
    //os_printf("SLIP: disabled got %d\n", length);
    console_process(buf, length);
  } else {
    slip_parse_buf(buf, length);
  }

  serledFlash(50); // short blink on serial LED
}

//callback after the data are sent
static void ICACHE_FLASH_ATTR
serbridgeSentCb(void *arg) {
  serbridgeConnData *conn = serbridgeFindConnData(arg);
  //os_printf("Sent callback on conn %p\n", conn);
  if (conn == NULL) return;
  //os_printf("%d ST\n", system_get_time());
  conn->readytosend = true;
  sendtxbuffer(conn); // send possible new data in txbuffer
}

//===== Connect / disconnect

// Error callback (it's really poorly named, it's not a "connection reconnected" callback,
// it's really a "connection broken, please reconnect" callback)
// Note that there is no DisconCb after a ReconCb
static void ICACHE_FLASH_ATTR serbridgeReconCb(void *arg, sint8 err) {
  serbridgeConnData *sbConn = serbridgeFindConnData(arg);
  if (sbConn == NULL) return;
  if (sbConn->conn_mode == cmAVR) {
    if (slip_disabled > 0) slip_disabled--;
  }
  // Close the connection
  espconn_disconnect(sbConn->conn);
  // free connection slot
  sbConn->conn = NULL;
=======
>>>>>>> 2a8f7583
}

// Disconnection callback
static void ICACHE_FLASH_ATTR serbridgeDisconCb(void *arg) {
<<<<<<< HEAD
  serbridgeConnData *sbConn = serbridgeFindConnData(arg);
  if (sbConn == NULL) return;
  // send reset to arduino/ARM
  if (sbConn->conn_mode == cmAVR) {
    if (slip_disabled > 0) slip_disabled--;
    if (mcu_reset_pin >= 0) {
      GPIO_OUTPUT_SET(mcu_reset_pin, 0);
      os_delay_us(100L);
      GPIO_OUTPUT_SET(mcu_reset_pin, 1);
    }
  }
  // free connection slot
  sbConn->conn = NULL;
=======
  serbridgeConnData *conn = ((struct espconn*)arg)->reverse;
  if (conn == NULL) return;
  // Free buffers
  if (conn->sentbuffer != NULL) os_free(conn->sentbuffer);
  conn->sentbuffer = NULL;
  if (conn->txbuffer != NULL) os_free(conn->txbuffer);
  conn->txbuffer = NULL;
  conn->txbufferlen = 0;
  // Send reset to attached uC if it was in programming mode
  if (conn->conn_mode == cmAVR && mcu_reset_pin >= 0) {
    GPIO_OUTPUT_SET(mcu_reset_pin, 0);
    os_delay_us(100L);
    GPIO_OUTPUT_SET(mcu_reset_pin, 1);
  }
  conn->conn = NULL;
}

// Connection reset callback (note that there will be no DisconCb)
static void ICACHE_FLASH_ATTR serbridgeResetCb(void *arg, sint8 err) {
  os_printf("serbridge: connection reset err=%d\n", err);
  serbridgeDisconCb(arg);
>>>>>>> 2a8f7583
}

// New connection callback, use one of the connection descriptors, if we have one left.
static void ICACHE_FLASH_ATTR serbridgeConnectCb(void *arg) {
  struct espconn *conn = arg;
<<<<<<< HEAD
  // Find empty conndata in pool
=======
  //Find empty conndata in pool
>>>>>>> 2a8f7583
  int i;
  for (i=0; i<MAX_CONN; i++) if (connData[i].conn==NULL) break;
  os_printf("Accept port 23, conn=%p, pool slot %d\n", conn, i);

  if (i==MAX_CONN) {
    os_printf("Aiee, conn pool overflow!\n");
    espconn_disconnect(conn);
    return;
  }

<<<<<<< HEAD
  conn->reverse = connData+i;
  connData[i].conn = conn;
  connData[i].txbufferlen = 0;
  connData[i].readytosend = true;
  connData[i].telnet_state = 0;
  connData[i].conn_mode = cmInit;

  espconn_regist_recvcb(conn, serbridgeRecvCb);
  espconn_regist_reconcb(conn, serbridgeReconCb);
  espconn_regist_disconcb(conn, serbridgeDisconCb);
=======
  os_memset(connData+i, 0, sizeof(struct serbridgeConnData));
  connData[i].conn = conn;
  conn->reverse = connData+i;
  connData[i].readytosend = true;
  connData[i].conn_mode = cmInit;

  espconn_regist_recvcb(conn, serbridgeRecvCb);
  espconn_regist_disconcb(conn, serbridgeDisconCb);
  espconn_regist_reconcb(conn, serbridgeResetCb);
>>>>>>> 2a8f7583
  espconn_regist_sentcb(conn, serbridgeSentCb);

  espconn_set_opt(conn, ESPCONN_REUSEADDR|ESPCONN_NODELAY);
}

<<<<<<< HEAD
//===== Initialization
=======
// callback with a buffer of characters that have arrived on the uart
void ICACHE_FLASH_ATTR
serbridgeUartCb(char *buf, int length) {
  // push the buffer into the microcontroller console
  for (int i=0; i<length; i++)
    console_write_char(buf[i]);
  // push the buffer into each open connection
  for (int i = 0; i < MAX_CONN; ++i) {
    if (connData[i].conn) {
      espbuffsend(&connData[i], buf, length);
    }
  }
  serledFlash(50); // short blink on serial LED
}
>>>>>>> 2a8f7583

void ICACHE_FLASH_ATTR serbridgeInitPins() {
  mcu_reset_pin = flashConfig.reset_pin;
  mcu_isp_pin = flashConfig.isp_pin;
  os_printf("Serbridge pins: reset=%d isp=%d swap=%d\n",
      mcu_reset_pin, mcu_isp_pin, flashConfig.swap_uart);

  if (flashConfig.swap_uart) {
    PIN_FUNC_SELECT(PERIPHS_IO_MUX_MTCK_U, 4);
    PIN_FUNC_SELECT(PERIPHS_IO_MUX_MTDO_U, 4);
    PIN_PULLUP_DIS(PERIPHS_IO_MUX_MTCK_U);
    PIN_PULLUP_DIS(PERIPHS_IO_MUX_MTDO_U);
    system_uart_swap();
  } else {
    PIN_FUNC_SELECT(PERIPHS_IO_MUX_U0TXD_U, 0);
    PIN_FUNC_SELECT(PERIPHS_IO_MUX_U0RXD_U, 0);
    system_uart_de_swap();
  }

  // set both pins to 1 before turning them on so we don't cause a reset
  if (mcu_isp_pin >= 0)   GPIO_OUTPUT_SET(mcu_isp_pin, 1);
  if (mcu_reset_pin >= 0) GPIO_OUTPUT_SET(mcu_reset_pin, 1);
  // switch pin mux to make these pins GPIO pins
  if (mcu_reset_pin >= 0) makeGpio(mcu_reset_pin);
  if (mcu_isp_pin >= 0)   makeGpio(mcu_isp_pin);
}

// Start transparent serial bridge TCP server on specified port (typ. 23)
void ICACHE_FLASH_ATTR serbridgeInit(int port) {
  serbridgeInitPins();

<<<<<<< HEAD
  int i;
  for (i = 0; i < MAX_CONN; i++) {
    connData[i].conn = NULL;
    connData[i].txbuffer = txbuffer[i];
=======
  for (int i = 0; i < MAX_CONN; i++) {
    connData[i].conn = NULL;
>>>>>>> 2a8f7583
  }
  serbridgeConn.type = ESPCONN_TCP;
  serbridgeConn.state = ESPCONN_NONE;
  serbridgeTcp.local_port = port;
  serbridgeConn.proto.tcp = &serbridgeTcp;

  espconn_regist_connectcb(&serbridgeConn, serbridgeConnectCb);
  espconn_accept(&serbridgeConn);
  espconn_tcp_set_max_con_allow(&serbridgeConn, MAX_CONN);
  espconn_regist_time(&serbridgeConn, SER_BRIDGE_TIMEOUT, 0);
}<|MERGE_RESOLUTION|>--- conflicted
+++ resolved
@@ -23,24 +23,188 @@
 
 extern uint8_t slip_disabled;   // disable slip to allow flashing of attached MCU
 
-static sint8 ICACHE_FLASH_ATTR espbuffsend(serbridgeConnData *conn, const char *data, uint16 len);
-
 // Connection pool
 serbridgeConnData connData[MAX_CONN];
-<<<<<<< HEAD
-// Given a pointer to an espconn struct find the connection that correcponds to it
-static serbridgeConnData ICACHE_FLASH_ATTR *serbridgeFindConnData(void *arg) {
-  struct espconn *conn = arg;
-  return arg == NULL ? NULL : (serbridgeConnData *)conn->reverse;
-}
 
 //===== TCP -> UART
-=======
+
+// Telnet protocol characters
+#define IAC        255  // escape
+#define WILL       251  // negotiation
+#define SB         250  // subnegotiation begin
+#define SE         240  // subnegotiation end
+#define ComPortOpt  44  // COM port options
+#define SetControl   5  // Set control lines
+#define DTR_ON       8  // used here to reset microcontroller
+#define DTR_OFF      9
+#define RTS_ON      11  // used here to signal ISP (in-system-programming) to uC
+#define RTS_OFF     12
+
+// telnet state machine states
+enum { TN_normal, TN_iac, TN_will, TN_start, TN_end, TN_comPort, TN_setControl };
+
+// process a buffer-full on a telnet connection and return the ending telnet state
+static uint8_t ICACHE_FLASH_ATTR
+telnetUnwrap(uint8_t *inBuf, int len, uint8_t state)
+{
+  for (int i=0; i<len; i++) {
+    uint8_t c = inBuf[i];
+    switch (state) {
+    default:
+    case TN_normal:
+      if (c == IAC) state = TN_iac; // escape char: see what's next
+      else uart0_write_char(c);     // regular char
+      break;
+    case TN_iac:
+      switch (c) {
+      case IAC:                     // second escape -> write one to outbuf and go normal again
+        state = TN_normal;
+        uart0_write_char(c);
+        break;
+      case WILL:                    // negotiation
+        state = TN_will;
+        break;
+      case SB:                      // command sequence begin
+        state = TN_start;
+        break;
+      case SE:                      // command sequence end
+        state = TN_normal;
+        break;
+      default:                      // not sure... let's ignore
+        uart0_write_char(IAC);
+        uart0_write_char(c);
+      }
+      break;
+    case TN_will:
+      state = TN_normal;            // yes, we do COM port options, let's go back to normal
+      break;
+    case TN_start:                  // in command seq, now comes the type of cmd
+      if (c == ComPortOpt) state = TN_comPort;
+      else state = TN_end;          // an option we don't know, skip 'til the end seq
+      break;
+    case TN_end:                    // wait for end seq
+      if (c == IAC) state = TN_iac; // simple wait to accept end or next escape seq
+      break;
+    case TN_comPort:
+      if (c == SetControl) state = TN_setControl;
+      else state = TN_end;
+      break;
+    case TN_setControl:             // switch control line and delay a tad
+      switch (c) {
+      case DTR_ON:
+        if (mcu_reset_pin >= 0) {
+          os_printf("MCU reset gpio%d\n", mcu_reset_pin);
+          GPIO_OUTPUT_SET(mcu_reset_pin, 0);
+          os_delay_us(100L);
+        } else os_printf("MCU reset: no pin\n");
+        break;
+      case DTR_OFF:
+        if (mcu_reset_pin >= 0) {
+          GPIO_OUTPUT_SET(mcu_reset_pin, 1);
+          os_delay_us(100L);
+        }
+        break;
+      case RTS_ON:
+        if (mcu_isp_pin >= 0) {
+          os_printf("MCU ISP gpio%d\n", mcu_isp_pin);
+          GPIO_OUTPUT_SET(mcu_isp_pin, 0);
+          os_delay_us(100L);
+        } else os_printf("MCU isp: no pin\n");
+        slip_disabled++;
+        break;
+      case RTS_OFF:
+        if (mcu_isp_pin >= 0) {
+          GPIO_OUTPUT_SET(mcu_isp_pin, 1);
+          os_delay_us(100L);
+        }
+        if (slip_disabled > 0) slip_disabled--;
+        break;
+      }
+      state = TN_end;
+      break;
+    }
+  }
+  return state;
+}
+
+// Generate a reset pulse for the attached microcontroller
+void ICACHE_FLASH_ATTR
+serbridgeReset()
+{
+  if (mcu_reset_pin >= 0) {
+    os_printf("MCU reset gpio%d\n", mcu_reset_pin);
+    GPIO_OUTPUT_SET(mcu_reset_pin, 0);
+    os_delay_us(100L);
+    GPIO_OUTPUT_SET(mcu_reset_pin, 1);
+  } else os_printf("MCU reset: no pin\n");
+}
+
+// Receive callback
+static void ICACHE_FLASH_ATTR
+serbridgeRecvCb(void *arg, char *data, unsigned short len)
+{
+  serbridgeConnData *conn = ((struct espconn*)arg)->reverse;
+  //os_printf("Receive callback on conn %p\n", conn);
+  if (conn == NULL) return;
+
+  // at the start of a connection we're in cmInit mode and we wait for the first few characters
+  // to arrive in order to decide what type of connection this is.. The following if statements
+  // do this dispatch. An issue here is that we assume that the first few characters all arrive
+  // in the same TCP packet, which is true if the sender is a program, but not necessarily
+  // if the sender is a person typing (although in that case the line-oriented TTY input seems
+  // to make it work too). If this becomes a problem we need to buffer the first few chars...
+  if (conn->conn_mode == cmInit) {
+
+    // If the connection starts with the Arduino or ARM reset sequence we perform a RESET
+    if ((len == 2 && strncmp(data, "0 ", 2) == 0) ||
+        (len == 2 && strncmp(data, "?\n", 2) == 0) ||
+        (len == 3 && strncmp(data, "?\r\n", 3) == 0)) {
+      os_printf("MCU Reset=gpio%d ISP=gpio%d\n", mcu_reset_pin, mcu_isp_pin);
+      os_delay_us(2*1000L); // time for os_printf to happen
+      // send reset to arduino/ARM
+      if (mcu_reset_pin >= 0) GPIO_OUTPUT_SET(mcu_reset_pin, 0);
+      os_delay_us(100L);
+      if (mcu_isp_pin >= 0) GPIO_OUTPUT_SET(mcu_isp_pin, 0);
+      os_delay_us(100L);
+      if (mcu_reset_pin >= 0) GPIO_OUTPUT_SET(mcu_reset_pin, 1);
+      os_delay_us(100L);
+      if (mcu_isp_pin >= 0) GPIO_OUTPUT_SET(mcu_isp_pin, 1);
+      os_delay_us(1000L);
+      conn->conn_mode = cmAVR;
+      slip_disabled++; // disable SLIP so it doesn't interfere with flashing
+
+    // If the connection starts with a telnet negotiation we will do telnet
+    } else if (len >= 3 && strncmp(data, (char[]){IAC, WILL, ComPortOpt}, 3) == 0) {
+      conn->conn_mode = cmTelnet;
+      conn->telnet_state = TN_normal;
+      // note that the three negotiation chars will be gobbled-up by telnetUnwrap
+      os_printf("telnet mode\n");
+
+    // looks like a plain-vanilla connection!
+    } else {
+      conn->conn_mode = cmTransparent;
+    }
+
+  }
+
+  // write the buffer to the uart
+  if (conn->conn_mode == cmTelnet) {
+    conn->telnet_state = telnetUnwrap((uint8_t *)data, len, conn->telnet_state);
+  } else {
+    uart0_tx_buffer(data, len);
+  }
+
+  serledFlash(50); // short blink on serial LED
+}
+
+//===== UART -> TCP
 
 // Send all data in conn->txbuffer
 // returns result from espconn_sent if data in buffer or ESPCONN_OK (0)
 // Use only internally from espbuffsend and serbridgeSentCb
-static sint8 ICACHE_FLASH_ATTR sendtxbuffer(serbridgeConnData *conn) {
+static sint8 ICACHE_FLASH_ATTR
+sendtxbuffer(serbridgeConnData *conn)
+{
   sint8 result = ESPCONN_OK;
   if (conn->txbufferlen != 0) {
     //os_printf("%d TX %d\n", system_get_time(), conn->txbufferlen);
@@ -58,16 +222,16 @@
   return result;
 }
 
-static char *tx_full_msg = "espbuffsend: txbuffer full on conn %p\n";
-
 // espbuffsend adds data to the send buffer. If the previous send was completed it calls
 // sendtxbuffer and espconn_sent.
 // Returns ESPCONN_OK (0) for success, -128 if buffer is full or error from  espconn_sent
 // Use espbuffsend instead of espconn_sent as it solves the problem that espconn_sent must
 // only be called *after* receiving an espconn_sent_callback for the previous packet.
-sint8 ICACHE_FLASH_ATTR espbuffsend(serbridgeConnData *conn, const char *data, uint16 len) {
+sint8 ICACHE_FLASH_ATTR
+espbuffsend(serbridgeConnData *conn, const char *data, uint16 len)
+{
   if (conn->txbufferlen >= MAX_TXBUFFER) {
-    os_printf(tx_full_msg, conn);
+    os_printf("espbuffsend: txbuffer full on conn %p\n", conn);
     return -128;
   }
 
@@ -93,14 +257,16 @@
       // we sent the prior buffer, so try again
       return espbuffsend(conn, data+avail, len-avail);
     }
-    os_printf(tx_full_msg, conn);
+    os_printf("espbuffsend: txbuffer full on conn %p\n", conn);
     return -128;
   }
   return result;
 }
 
 //callback after the data are sent
-static void ICACHE_FLASH_ATTR serbridgeSentCb(void *arg) {
+static void ICACHE_FLASH_ATTR
+serbridgeSentCb(void *arg)
+{
   serbridgeConnData *conn = ((struct espconn*)arg)->reverse;
   //os_printf("Sent callback on conn %p\n", conn);
   if (conn == NULL) return;
@@ -110,249 +276,16 @@
   conn->readytosend = true;
   sendtxbuffer(conn); // send possible new data in txbuffer
 }
->>>>>>> 2a8f7583
-
-// Telnet protocol characters
-#define IAC        255  // escape
-#define WILL       251  // negotiation
-#define SB         250  // subnegotiation begin
-#define SE         240  // subnegotiation end
-#define ComPortOpt  44  // COM port options
-#define SetControl   5  // Set control lines
-#define DTR_ON       8  // used here to reset microcontroller
-#define DTR_OFF      9
-#define RTS_ON      11  // used here to signal ISP (in-system-programming) to uC
-#define RTS_OFF     12
-
-// telnet state machine states
-enum { TN_normal, TN_iac, TN_will, TN_start, TN_end, TN_comPort, TN_setControl };
-
-// process a buffer-full on a telnet connection and return the ending telnet state
-static uint8_t ICACHE_FLASH_ATTR
-telnetUnwrap(uint8_t *inBuf, int len, uint8_t state)
-{
-  for (int i=0; i<len; i++) {
-    uint8_t c = inBuf[i];
-    switch (state) {
-    default:
-    case TN_normal:
-      if (c == IAC) state = TN_iac; // escape char: see what's next
-      else uart0_write_char(c);     // regular char
-      break;
-    case TN_iac:
-      switch (c) {
-      case IAC:                     // second escape -> write one to outbuf and go normal again
-        state = TN_normal;
-        uart0_write_char(c);
-        break;
-      case WILL:                    // negotiation
-        state = TN_will;
-        break;
-      case SB:                      // command sequence begin
-        state = TN_start;
-        break;
-      case SE:                      // command sequence end
-        state = TN_normal;
-        break;
-      default:                      // not sure... let's ignore
-        uart0_write_char(IAC);
-        uart0_write_char(c);
-      }
-      break;
-    case TN_will:
-      state = TN_normal;            // yes, we do COM port options, let's go back to normal
-      break;
-    case TN_start:                  // in command seq, now comes the type of cmd
-      if (c == ComPortOpt) state = TN_comPort;
-      else state = TN_end;          // an option we don't know, skip 'til the end seq
-      break;
-    case TN_end:                    // wait for end seq
-      if (c == IAC) state = TN_iac; // simple wait to accept end or next escape seq
-      break;
-    case TN_comPort:
-      if (c == SetControl) state = TN_setControl;
-      else state = TN_end;
-      break;
-    case TN_setControl:             // switch control line and delay a tad
-      switch (c) {
-      case DTR_ON:
-        if (mcu_reset_pin >= 0) {
-          os_printf("MCU reset gpio%d\n", mcu_reset_pin);
-          GPIO_OUTPUT_SET(mcu_reset_pin, 0);
-          os_delay_us(100L);
-        } else os_printf("MCU reset: no pin\n");
-        break;
-      case DTR_OFF:
-        if (mcu_reset_pin >= 0) {
-          GPIO_OUTPUT_SET(mcu_reset_pin, 1);
-          os_delay_us(100L);
-        }
-        break;
-      case RTS_ON:
-        if (mcu_isp_pin >= 0) {
-          os_printf("MCU ISP gpio%d\n", mcu_isp_pin);
-          GPIO_OUTPUT_SET(mcu_isp_pin, 0);
-          os_delay_us(100L);
-        } else os_printf("MCU isp: no pin\n");
-<<<<<<< HEAD
-        slip_disabled++;
-=======
->>>>>>> 2a8f7583
-        break;
-      case RTS_OFF:
-        if (mcu_isp_pin >= 0) {
-          GPIO_OUTPUT_SET(mcu_isp_pin, 1);
-          os_delay_us(100L);
-        }
-<<<<<<< HEAD
-        if (slip_disabled > 0) slip_disabled--;
-=======
->>>>>>> 2a8f7583
-        break;
-      }
-      state = TN_end;
-      break;
-    }
-  }
-  return state;
-}
-
-// Generate a reset pulse for the attached microcontroller
-void ICACHE_FLASH_ATTR serbridgeReset() {
-  if (mcu_reset_pin >= 0) {
-    os_printf("MCU reset gpio%d\n", mcu_reset_pin);
-    GPIO_OUTPUT_SET(mcu_reset_pin, 0);
-    os_delay_us(100L);
-    GPIO_OUTPUT_SET(mcu_reset_pin, 1);
-  } else os_printf("MCU reset: no pin\n");
-}
-
-// Receive callback
-static void ICACHE_FLASH_ATTR serbridgeRecvCb(void *arg, char *data, unsigned short len) {
-<<<<<<< HEAD
-  serbridgeConnData *conn = serbridgeFindConnData(arg);
-=======
-  serbridgeConnData *conn = ((struct espconn*)arg)->reverse;
->>>>>>> 2a8f7583
-  //os_printf("Receive callback on conn %p\n", conn);
-  if (conn == NULL) return;
-
-  // at the start of a connection we're in cmInit mode and we wait for the first few characters
-  // to arrive in order to decide what type of connection this is.. The following if statements
-  // do this dispatch. An issue here is that we assume that the first few characters all arrive
-  // in the same TCP packet, which is true if the sender is a program, but not necessarily
-  // if the sender is a person typing (although in that case the line-oriented TTY input seems
-  // to make it work too). If this becomes a problem we need to buffer the first few chars...
-  if (conn->conn_mode == cmInit) {
-
-    // If the connection starts with the Arduino or ARM reset sequence we perform a RESET
-    if ((len == 2 && strncmp(data, "0 ", 2) == 0) ||
-        (len == 2 && strncmp(data, "?\n", 2) == 0) ||
-        (len == 3 && strncmp(data, "?\r\n", 3) == 0)) {
-<<<<<<< HEAD
-      os_printf("MCU Reset=gpio%d ISP=gpio%d\n", mcu_reset_pin, mcu_isp_pin);
-=======
-      os_printf("MCU Reset=%d ISP=%d\n", mcu_reset_pin, mcu_isp_pin);
->>>>>>> 2a8f7583
-      os_delay_us(2*1000L); // time for os_printf to happen
-      // send reset to arduino/ARM
-      if (mcu_reset_pin >= 0) GPIO_OUTPUT_SET(mcu_reset_pin, 0);
-      os_delay_us(100L);
-      if (mcu_isp_pin >= 0) GPIO_OUTPUT_SET(mcu_isp_pin, 0);
-      os_delay_us(100L);
-      if (mcu_reset_pin >= 0) GPIO_OUTPUT_SET(mcu_reset_pin, 1);
-      os_delay_us(100L);
-      if (mcu_isp_pin >= 0) GPIO_OUTPUT_SET(mcu_isp_pin, 1);
-      os_delay_us(1000L);
-      conn->conn_mode = cmAVR;
-<<<<<<< HEAD
-      slip_disabled++; // disable SLIP so it doesn't interfere with flashing
-=======
-
->>>>>>> 2a8f7583
-
-    // If the connection starts with a telnet negotiation we will do telnet
-    } else if (len >= 3 && strncmp(data, (char[]){IAC, WILL, ComPortOpt}, 3) == 0) {
-      conn->conn_mode = cmTelnet;
-      conn->telnet_state = TN_normal;
-      // note that the three negotiation chars will be gobbled-up by telnetUnwrap
-      os_printf("telnet mode\n");
-
-    // looks like a plain-vanilla connection!
-    } else {
-      conn->conn_mode = cmTransparent;
-    }
-<<<<<<< HEAD
-
-  // Process return data on TCP client connections
-  } else if (conn->conn_mode == cmTcpClient) {
-=======
->>>>>>> 2a8f7583
-  }
-
-  // write the buffer to the uart
-  if (conn->conn_mode == cmTelnet) {
-    conn->telnet_state = telnetUnwrap((uint8_t *)data, len, conn->telnet_state);
-  } else {
-    uart0_tx_buffer(data, len);
-  }
-
-  serledFlash(50); // short blink on serial LED
-<<<<<<< HEAD
-}
-
-//===== UART -> TCP
-
-// Transmit buffers for the connection pool
-static char txbuffer[MAX_CONN][MAX_TXBUFFER];
-
-// Send all data in conn->txbuffer
-// returns result from espconn_sent if data in buffer or ESPCONN_OK (0)
-// Use only internally from espbuffsend and serbridgeSentCb
-static sint8 ICACHE_FLASH_ATTR
-sendtxbuffer(serbridgeConnData *conn) {
-  sint8 result = ESPCONN_OK;
-  if (conn->txbufferlen != 0) {
-    //os_printf("%d TX %d\n", system_get_time(), conn->txbufferlen);
-    conn->readytosend = false;
-    result = espconn_sent(conn->conn, (uint8_t*)conn->txbuffer, conn->txbufferlen);
-    conn->txbufferlen = 0;
-    if (result != ESPCONN_OK) {
-      os_printf("sendtxbuffer: espconn_sent error %d on conn %p\n", result, conn);
-    }
-  }
-  return result;
-}
-
-// espbuffsend adds data to the send buffer. If the previous send was completed it calls
-// sendtxbuffer and espconn_sent.
-// Returns ESPCONN_OK (0) for success, -128 if buffer is full or error from  espconn_sent
-// Use espbuffsend instead of espconn_sent as it solves the problem that espconn_sent must
-// only be called *after* receiving an espconn_sent_callback for the previous packet.
-static sint8 ICACHE_FLASH_ATTR
-espbuffsend(serbridgeConnData *conn, const char *data, uint16 len) {
-  if (conn->txbufferlen + len > MAX_TXBUFFER) {
-    os_printf("espbuffsend: txbuffer full on conn %p\n", conn);
-    return -128;
-  }
-  os_memcpy(conn->txbuffer + conn->txbufferlen, data, len);
-  conn->txbufferlen += len;
-  if (conn->readytosend) {
-    return sendtxbuffer(conn);
-  } else {
-    //os_printf("%d QU %d\n", system_get_time(), conn->txbufferlen);
-  }
-  return ESPCONN_OK;
-}
 
 void ICACHE_FLASH_ATTR
-console_process(char *buf, short len) {
+console_process(char *buf, short len)
+{
   // push buffer into web-console
   for (short i=0; i<len; i++)
     console_write_char(buf[i]);
   // push the buffer into each open connection
   for (short i=0; i<MAX_CONN; i++) {
-    if (connData[i].conn && connData[i].conn_mode != cmTcpClient) {
+    if (connData[i].conn) {
       espbuffsend(&connData[i], buf, len);
     }
   }
@@ -360,7 +293,8 @@
 
 // callback with a buffer of characters that have arrived on the uart
 void ICACHE_FLASH_ATTR
-serbridgeUartCb(char *buf, short length) {
+serbridgeUartCb(char *buf, short length)
+{
   if (!flashConfig.slip_enable || slip_disabled > 0) {
     //os_printf("SLIP: disabled got %d\n", length);
     console_process(buf, length);
@@ -371,53 +305,12 @@
   serledFlash(50); // short blink on serial LED
 }
 
-//callback after the data are sent
+//===== Connect / disconnect
+
+// Disconnection callback
 static void ICACHE_FLASH_ATTR
-serbridgeSentCb(void *arg) {
-  serbridgeConnData *conn = serbridgeFindConnData(arg);
-  //os_printf("Sent callback on conn %p\n", conn);
-  if (conn == NULL) return;
-  //os_printf("%d ST\n", system_get_time());
-  conn->readytosend = true;
-  sendtxbuffer(conn); // send possible new data in txbuffer
-}
-
-//===== Connect / disconnect
-
-// Error callback (it's really poorly named, it's not a "connection reconnected" callback,
-// it's really a "connection broken, please reconnect" callback)
-// Note that there is no DisconCb after a ReconCb
-static void ICACHE_FLASH_ATTR serbridgeReconCb(void *arg, sint8 err) {
-  serbridgeConnData *sbConn = serbridgeFindConnData(arg);
-  if (sbConn == NULL) return;
-  if (sbConn->conn_mode == cmAVR) {
-    if (slip_disabled > 0) slip_disabled--;
-  }
-  // Close the connection
-  espconn_disconnect(sbConn->conn);
-  // free connection slot
-  sbConn->conn = NULL;
-=======
->>>>>>> 2a8f7583
-}
-
-// Disconnection callback
-static void ICACHE_FLASH_ATTR serbridgeDisconCb(void *arg) {
-<<<<<<< HEAD
-  serbridgeConnData *sbConn = serbridgeFindConnData(arg);
-  if (sbConn == NULL) return;
-  // send reset to arduino/ARM
-  if (sbConn->conn_mode == cmAVR) {
-    if (slip_disabled > 0) slip_disabled--;
-    if (mcu_reset_pin >= 0) {
-      GPIO_OUTPUT_SET(mcu_reset_pin, 0);
-      os_delay_us(100L);
-      GPIO_OUTPUT_SET(mcu_reset_pin, 1);
-    }
-  }
-  // free connection slot
-  sbConn->conn = NULL;
-=======
+serbridgeDisconCb(void *arg)
+{
   serbridgeConnData *conn = ((struct espconn*)arg)->reverse;
   if (conn == NULL) return;
   // Free buffers
@@ -436,20 +329,19 @@
 }
 
 // Connection reset callback (note that there will be no DisconCb)
-static void ICACHE_FLASH_ATTR serbridgeResetCb(void *arg, sint8 err) {
+static void ICACHE_FLASH_ATTR
+serbridgeResetCb(void *arg, sint8 err)
+{
   os_printf("serbridge: connection reset err=%d\n", err);
   serbridgeDisconCb(arg);
->>>>>>> 2a8f7583
 }
 
 // New connection callback, use one of the connection descriptors, if we have one left.
-static void ICACHE_FLASH_ATTR serbridgeConnectCb(void *arg) {
+static void ICACHE_FLASH_ATTR
+serbridgeConnectCb(void *arg)
+{
   struct espconn *conn = arg;
-<<<<<<< HEAD
   // Find empty conndata in pool
-=======
-  //Find empty conndata in pool
->>>>>>> 2a8f7583
   int i;
   for (i=0; i<MAX_CONN; i++) if (connData[i].conn==NULL) break;
   os_printf("Accept port 23, conn=%p, pool slot %d\n", conn, i);
@@ -460,18 +352,6 @@
     return;
   }
 
-<<<<<<< HEAD
-  conn->reverse = connData+i;
-  connData[i].conn = conn;
-  connData[i].txbufferlen = 0;
-  connData[i].readytosend = true;
-  connData[i].telnet_state = 0;
-  connData[i].conn_mode = cmInit;
-
-  espconn_regist_recvcb(conn, serbridgeRecvCb);
-  espconn_regist_reconcb(conn, serbridgeReconCb);
-  espconn_regist_disconcb(conn, serbridgeDisconCb);
-=======
   os_memset(connData+i, 0, sizeof(struct serbridgeConnData));
   connData[i].conn = conn;
   conn->reverse = connData+i;
@@ -481,32 +361,16 @@
   espconn_regist_recvcb(conn, serbridgeRecvCb);
   espconn_regist_disconcb(conn, serbridgeDisconCb);
   espconn_regist_reconcb(conn, serbridgeResetCb);
->>>>>>> 2a8f7583
   espconn_regist_sentcb(conn, serbridgeSentCb);
 
   espconn_set_opt(conn, ESPCONN_REUSEADDR|ESPCONN_NODELAY);
 }
 
-<<<<<<< HEAD
 //===== Initialization
-=======
-// callback with a buffer of characters that have arrived on the uart
+
 void ICACHE_FLASH_ATTR
-serbridgeUartCb(char *buf, int length) {
-  // push the buffer into the microcontroller console
-  for (int i=0; i<length; i++)
-    console_write_char(buf[i]);
-  // push the buffer into each open connection
-  for (int i = 0; i < MAX_CONN; ++i) {
-    if (connData[i].conn) {
-      espbuffsend(&connData[i], buf, length);
-    }
-  }
-  serledFlash(50); // short blink on serial LED
-}
->>>>>>> 2a8f7583
-
-void ICACHE_FLASH_ATTR serbridgeInitPins() {
+serbridgeInitPins()
+{
   mcu_reset_pin = flashConfig.reset_pin;
   mcu_isp_pin = flashConfig.isp_pin;
   os_printf("Serbridge pins: reset=%d isp=%d swap=%d\n",
@@ -533,18 +397,13 @@
 }
 
 // Start transparent serial bridge TCP server on specified port (typ. 23)
-void ICACHE_FLASH_ATTR serbridgeInit(int port) {
+void ICACHE_FLASH_ATTR
+serbridgeInit(int port)
+{
   serbridgeInitPins();
 
-<<<<<<< HEAD
-  int i;
-  for (i = 0; i < MAX_CONN; i++) {
-    connData[i].conn = NULL;
-    connData[i].txbuffer = txbuffer[i];
-=======
   for (int i = 0; i < MAX_CONN; i++) {
     connData[i].conn = NULL;
->>>>>>> 2a8f7583
   }
   serbridgeConn.type = ESPCONN_TCP;
   serbridgeConn.state = ESPCONN_NONE;
