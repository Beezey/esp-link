--- conflicted
+++ resolved
@@ -191,7 +191,7 @@
       slip_disabled++; // disable SLIP so it doesn't interfere with flashing
 
     // If the connection starts with a telnet negotiation we will do telnet
-    } 
+    }
     else if (len >= 3 && strncmp(data, (char[]){IAC, WILL, ComPortOpt}, 3) == 0) {
       conn->conn_mode = cmTelnet;
       conn->telnet_state = TN_normal;
@@ -201,7 +201,7 @@
 #endif
 
     // looks like a plain-vanilla connection!
-    } 
+    }
     else {
       conn->conn_mode = cmTransparent;
     }
@@ -231,20 +231,17 @@
     //os_printf("%d TX %d\n", system_get_time(), conn->txbufferlen);
     conn->readytosend = false;
     result = espconn_sent(conn->conn, (uint8_t*)conn->txbuffer, conn->txbufferlen);
-<<<<<<< HEAD
-=======
     conn->txbufferlen = 0;
-#ifdef SERBR_DBG
->>>>>>> b080f524
     if (result != ESPCONN_OK) {
+#ifdef SERBR_DBG
       os_printf("sendtxbuffer: espconn_sent error %d on conn %p\n", result, conn);
+#endif
       conn->txbufferlen = 0;
     } else {
       conn->sentbuffer = conn->txbuffer;
       conn->txbuffer = NULL;
       conn->txbufferlen = 0;
     }
-#endif
   }
   return result;
 }
@@ -254,17 +251,11 @@
 // Returns ESPCONN_OK (0) for success, -128 if buffer is full or error from  espconn_sent
 // Use espbuffsend instead of espconn_sent as it solves the problem that espconn_sent must
 // only be called *after* receiving an espconn_sent_callback for the previous packet.
-<<<<<<< HEAD
-sint8 ICACHE_FLASH_ATTR
+static sint8 ICACHE_FLASH_ATTR
 espbuffsend(serbridgeConnData *conn, const char *data, uint16 len)
 {
   if (conn->txbufferlen >= MAX_TXBUFFER) {
-=======
-static sint8 ICACHE_FLASH_ATTR
-espbuffsend(serbridgeConnData *conn, const char *data, uint16 len) {
-  if (conn->txbufferlen + len > MAX_TXBUFFER) {
-#ifdef SERBR_DBG
->>>>>>> b080f524
+#ifdef SERBR_DBG
     os_printf("espbuffsend: txbuffer full on conn %p\n", conn);
 #endif
     return -128;
