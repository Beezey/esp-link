// Copyright 2015 by Thorsten von Eicken, see LICENSE.txt

#include "espmissingincludes.h"
#include "c_types.h"
#include "user_interface.h"
#include "espconn.h"
#include "mem.h"
#include "osapi.h"
#include "gpio.h"

#include "uart.h"
#include "crc16.h"
#include "serbridge.h"
#include "serled.h"
#include "config.h"
#include "console.h"
#include "slip.h"
#include "cmd.h"

static struct espconn serbridgeConn1; // plain bridging port
static struct espconn serbridgeConn2; // programming port
static esp_tcp serbridgeTcp1, serbridgeTcp2;
static int8_t mcu_reset_pin, mcu_isp_pin;

extern uint8_t slip_disabled;   // disable slip to allow flashing of attached MCU

// Connection pool
serbridgeConnData connData[MAX_CONN];

<<<<<<< HEAD
//===== TCP -> UART
=======
// Send all data in conn->txbuffer
// returns result from espconn_sent if data in buffer or ESPCONN_OK (0)
// Use only internally from espbuffsend and serbridgeSentCb
static sint8 ICACHE_FLASH_ATTR sendtxbuffer(serbridgeConnData *conn) {
  sint8 result = ESPCONN_OK;
  if (conn->txbufferlen != 0) {
    //os_printf("%d TX %d\n", system_get_time(), conn->txbufferlen);
    conn->readytosend = false;
    result = espconn_sent(conn->conn, (uint8_t*)conn->txbuffer, conn->txbufferlen);
    if (result != ESPCONN_OK) {
      os_printf("sendtxbuffer: espconn_sent error %d on conn %p\n", result, conn);
      conn->txbufferlen = 0;
      conn->txoverflow_at = system_get_time();
    } else {
      conn->sentbuffer = conn->txbuffer;
      conn->txbuffer = NULL;
      conn->txbufferlen = 0;
    }
  }
  return result;
}

// espbuffsend adds data to the send buffer. If the previous send was completed it calls
// sendtxbuffer and espconn_sent.
// Returns ESPCONN_OK (0) for success, -128 if buffer is full or error from  espconn_sent
// Use espbuffsend instead of espconn_sent as it solves the problem that espconn_sent must
// only be called *after* receiving an espconn_sent_callback for the previous packet.
sint8 ICACHE_FLASH_ATTR espbuffsend(serbridgeConnData *conn, const char *data, uint16 len) {
  if (conn->txbufferlen >= MAX_TXBUFFER) goto overflow;

  // make sure we indeed have a buffer
  if (conn->txbuffer == NULL) conn->txbuffer = os_zalloc(MAX_TXBUFFER);
  if (conn->txbuffer == NULL) {
    os_printf("espbuffsend: cannot alloc tx buffer\n");
    return -128;
  }

  // add to send buffer
  uint16_t avail = conn->txbufferlen+len > MAX_TXBUFFER ? MAX_TXBUFFER-conn->txbufferlen : len;
  os_memcpy(conn->txbuffer + conn->txbufferlen, data, avail);
  conn->txbufferlen += avail;

  // try to send
  sint8 result = ESPCONN_OK;
  if (conn->readytosend) result = sendtxbuffer(conn);

  if (avail < len) {
    // some data didn't fit into the buffer
    if (conn->txbufferlen == 0) {
      // we sent the prior buffer, so try again
      return espbuffsend(conn, data+avail, len-avail);
    }
    goto overflow;
  }
  return result;

overflow:
  if (conn->txoverflow_at) {
    // we've already been overflowing
    if (system_get_time() - conn->txoverflow_at > 10*1000*1000) {
      // no progress in 10 seconds, kill the connection
      os_printf("serbridge: killing overlowing stuck conn %p\n", conn);
      espconn_disconnect(conn->conn);
    }
    // else be silent, we already printed an error
  } else {
    // print 1-time message and take timestamp
    os_printf("serbridge: txbuffer full, conn %p\n", conn);
    conn->txoverflow_at = system_get_time();
  }
  return -128;
}

//callback after the data are sent
static void ICACHE_FLASH_ATTR serbridgeSentCb(void *arg) {
  serbridgeConnData *conn = ((struct espconn*)arg)->reverse;
  //os_printf("Sent callback on conn %p\n", conn);
  if (conn == NULL) return;
  //os_printf("%d ST\n", system_get_time());
  if (conn->sentbuffer != NULL) os_free(conn->sentbuffer);
  conn->sentbuffer = NULL;
  conn->readytosend = true;
  conn->txoverflow_at = 0;
  sendtxbuffer(conn); // send possible new data in txbuffer
}
>>>>>>> 2c29e294

// Telnet protocol characters
#define IAC        255  // escape
#define WILL       251  // negotiation
#define SB         250  // subnegotiation begin
#define SE         240  // subnegotiation end
#define ComPortOpt  44  // COM port options
#define SetControl   5  // Set control lines
#define DTR_ON       8  // used here to reset microcontroller
#define DTR_OFF      9
#define RTS_ON      11  // used here to signal ISP (in-system-programming) to uC
#define RTS_OFF     12

// telnet state machine states
enum { TN_normal, TN_iac, TN_will, TN_start, TN_end, TN_comPort, TN_setControl };

// process a buffer-full on a telnet connection and return the ending telnet state
static uint8_t ICACHE_FLASH_ATTR
telnetUnwrap(uint8_t *inBuf, int len, uint8_t state)
{
  for (int i=0; i<len; i++) {
    uint8_t c = inBuf[i];
    switch (state) {
    default:
    case TN_normal:
      if (c == IAC) state = TN_iac; // escape char: see what's next
      else uart0_write_char(c);     // regular char
      break;
    case TN_iac:
      switch (c) {
      case IAC:                     // second escape -> write one to outbuf and go normal again
        state = TN_normal;
        uart0_write_char(c);
        break;
      case WILL:                    // negotiation
        state = TN_will;
        break;
      case SB:                      // command sequence begin
        state = TN_start;
        break;
      case SE:                      // command sequence end
        state = TN_normal;
        break;
      default:                      // not sure... let's ignore
        uart0_write_char(IAC);
        uart0_write_char(c);
      }
      break;
    case TN_will:
      state = TN_normal;            // yes, we do COM port options, let's go back to normal
      break;
    case TN_start:                  // in command seq, now comes the type of cmd
      if (c == ComPortOpt) state = TN_comPort;
      else state = TN_end;          // an option we don't know, skip 'til the end seq
      break;
    case TN_end:                    // wait for end seq
      if (c == IAC) state = TN_iac; // simple wait to accept end or next escape seq
      break;
    case TN_comPort:
      if (c == SetControl) state = TN_setControl;
      else state = TN_end;
      break;
    case TN_setControl:             // switch control line and delay a tad
      switch (c) {
      case DTR_ON:
        if (mcu_reset_pin >= 0) {
#ifdef SERBR_DBG
          os_printf("MCU reset gpio%d\n", mcu_reset_pin);
#endif
          GPIO_OUTPUT_SET(mcu_reset_pin, 0);
          os_delay_us(100L);
        }
#ifdef SERBR_DBG
        else os_printf("MCU reset: no pin\n");
#endif
        break;
      case DTR_OFF:
        if (mcu_reset_pin >= 0) {
          GPIO_OUTPUT_SET(mcu_reset_pin, 1);
          os_delay_us(100L);
        }
        break;
      case RTS_ON:
        if (mcu_isp_pin >= 0) {
#ifdef SERBR_DBG
          os_printf("MCU ISP gpio%d\n", mcu_isp_pin);
#endif
          GPIO_OUTPUT_SET(mcu_isp_pin, 0);
          os_delay_us(100L);
        }
#ifdef SERBR_DBG
        else os_printf("MCU isp: no pin\n");
#endif
        slip_disabled++;
        break;
      case RTS_OFF:
        if (mcu_isp_pin >= 0) {
          GPIO_OUTPUT_SET(mcu_isp_pin, 1);
          os_delay_us(100L);
        }
        if (slip_disabled > 0) slip_disabled--;
        break;
      }
      state = TN_end;
      break;
    }
  }
  return state;
}

// Generate a reset pulse for the attached microcontroller
void ICACHE_FLASH_ATTR
serbridgeReset()
{
  if (mcu_reset_pin >= 0) {
#ifdef SERBR_DBG
    os_printf("MCU reset gpio%d\n", mcu_reset_pin);
#endif
    GPIO_OUTPUT_SET(mcu_reset_pin, 0);
    os_delay_us(100L);
    GPIO_OUTPUT_SET(mcu_reset_pin, 1);
  }
#ifdef SERBR_DBG
  else os_printf("MCU reset: no pin\n");
#endif
}

// Receive callback
static void ICACHE_FLASH_ATTR
serbridgeRecvCb(void *arg, char *data, unsigned short len)
{
  serbridgeConnData *conn = ((struct espconn*)arg)->reverse;
  //os_printf("Receive callback on conn %p\n", conn);
  if (conn == NULL) return;

  bool startPGM = false;

  // at the start of a connection we're in cmInit mode and we wait for the first few characters
  // to arrive in order to decide what type of connection this is.. The following if statements
  // do this dispatch. An issue here is that we assume that the first few characters all arrive
  // in the same TCP packet, which is true if the sender is a program, but not necessarily
  // if the sender is a person typing (although in that case the line-oriented TTY input seems
  // to make it work too). If this becomes a problem we need to buffer the first few chars...
  if (conn->conn_mode == cmInit) {

    // If the connection starts with the Arduino or ARM reset sequence we perform a RESET
    if ((len == 2 && strncmp(data, "0 ", 2) == 0) ||
        (len == 2 && strncmp(data, "?\n", 2) == 0) ||
        (len == 3 && strncmp(data, "?\r\n", 3) == 0)) {
      startPGM = true;
      conn->conn_mode = cmPGM;

    // If the connection starts with a telnet negotiation we will do telnet
    }
    else if (len >= 3 && strncmp(data, (char[]){IAC, WILL, ComPortOpt}, 3) == 0) {
      conn->conn_mode = cmTelnet;
      conn->telnet_state = TN_normal;
      // note that the three negotiation chars will be gobbled-up by telnetUnwrap
#ifdef SERBR_DBG
      os_printf("telnet mode\n");
#endif

    // looks like a plain-vanilla connection!
    }
    else {
      conn->conn_mode = cmTransparent;
    }

  // if we start out in cmPGM mode due to a connection to the second port we need to do the
  // reset dance right away
  } else if (conn->conn_mode == cmPGMInit) {
    conn->conn_mode = cmPGM;
    startPGM = true;
  }

  // do the programming reset dance
  if (startPGM) {
#ifdef SERBR_DBG
    os_printf("MCU Reset=gpio%d ISP=gpio%d\n", mcu_reset_pin, mcu_isp_pin);
    os_delay_us(2*1000L); // time for os_printf to happen
#endif
    // send reset to arduino/ARM, send "ISP" signal for the duration of the programming
    if (mcu_reset_pin >= 0) GPIO_OUTPUT_SET(mcu_reset_pin, 0);
    os_delay_us(100L);
    if (mcu_isp_pin >= 0) GPIO_OUTPUT_SET(mcu_isp_pin, 0);
    os_delay_us(100L);
    if (mcu_reset_pin >= 0) GPIO_OUTPUT_SET(mcu_reset_pin, 1);
    //os_delay_us(100L);
    //if (mcu_isp_pin >= 0) GPIO_OUTPUT_SET(mcu_isp_pin, 1);
    os_delay_us(1000L); // wait a millisecond before writing to the UART below
    conn->conn_mode = cmPGM;
    slip_disabled++; // disable SLIP so it doesn't interfere with flashing
  }


  // write the buffer to the uart
  if (conn->conn_mode == cmTelnet) {
    conn->telnet_state = telnetUnwrap((uint8_t *)data, len, conn->telnet_state);
  } else {
    uart0_tx_buffer(data, len);
  }

  serledFlash(50); // short blink on serial LED
}

//===== UART -> TCP

// Send all data in conn->txbuffer
// returns result from espconn_sent if data in buffer or ESPCONN_OK (0)
// Use only internally from espbuffsend and serbridgeSentCb
static sint8 ICACHE_FLASH_ATTR
sendtxbuffer(serbridgeConnData *conn)
{
  sint8 result = ESPCONN_OK;
  if (conn->txbufferlen != 0) {
    os_printf("TX %p %d\n", conn, conn->txbufferlen);
    conn->readytosend = false;
    result = espconn_sent(conn->conn, (uint8_t*)conn->txbuffer, conn->txbufferlen);
    conn->txbufferlen = 0;
    if (result != ESPCONN_OK) {
#ifdef SERBR_DBG
      os_printf("sendtxbuffer: espconn_sent error %d on conn %p\n", result, conn);
#endif
      conn->txbufferlen = 0;
    } else {
      conn->sentbuffer = conn->txbuffer;
      conn->txbuffer = NULL;
      conn->txbufferlen = 0;
    }
  }
  return result;
}

// espbuffsend adds data to the send buffer. If the previous send was completed it calls
// sendtxbuffer and espconn_sent.
// Returns ESPCONN_OK (0) for success, -128 if buffer is full or error from  espconn_sent
// Use espbuffsend instead of espconn_sent as it solves the problem that espconn_sent must
// only be called *after* receiving an espconn_sent_callback for the previous packet.
static sint8 ICACHE_FLASH_ATTR
espbuffsend(serbridgeConnData *conn, const char *data, uint16 len)
{
  if (conn->txbufferlen >= MAX_TXBUFFER) {
#ifdef SERBR_DBG
    os_printf("espbuffsend: txbuffer full on conn %p\n", conn);
#endif
    return -128;
  }

  // make sure we indeed have a buffer
  if (conn->txbuffer == NULL) conn->txbuffer = os_zalloc(MAX_TXBUFFER);
  if (conn->txbuffer == NULL) {
    os_printf("espbuffsend: cannot alloc tx buffer\n");
    return -128;
  }

  // add to send buffer
  uint16_t avail = conn->txbufferlen+len > MAX_TXBUFFER ? MAX_TXBUFFER-conn->txbufferlen : len;
  os_memcpy(conn->txbuffer + conn->txbufferlen, data, avail);
  conn->txbufferlen += avail;

  // try to send
  sint8 result = ESPCONN_OK;
  if (conn->readytosend) result = sendtxbuffer(conn);

  if (avail < len) {
    // some data didn't fit into the buffer
    if (conn->txbufferlen == 0) {
      // we sent the prior buffer, so try again
      return espbuffsend(conn, data+avail, len-avail);
    }
    os_printf("espbuffsend: txbuffer full on conn %p\n", conn);
    return -128;
  }
  return result;
}

//callback after the data are sent
static void ICACHE_FLASH_ATTR
serbridgeSentCb(void *arg)
{
  serbridgeConnData *conn = ((struct espconn*)arg)->reverse;
  os_printf("Sent CB %p\n", conn);
  if (conn == NULL) return;
  //os_printf("%d ST\n", system_get_time());
  if (conn->sentbuffer != NULL) os_free(conn->sentbuffer);
  conn->sentbuffer = NULL;
  conn->readytosend = true;
  sendtxbuffer(conn); // send possible new data in txbuffer
}

void ICACHE_FLASH_ATTR
console_process(char *buf, short len)
{
  // push buffer into web-console
  for (short i=0; i<len; i++)
    console_write_char(buf[i]);
  // push the buffer into each open connection
  for (short i=0; i<MAX_CONN; i++) {
    if (connData[i].conn) {
      espbuffsend(&connData[i], buf, len);
    }
  }
}

// callback with a buffer of characters that have arrived on the uart
void ICACHE_FLASH_ATTR
serbridgeUartCb(char *buf, short length)
{
  if (!flashConfig.slip_enable || slip_disabled > 0) {
    //os_printf("SLIP: disabled got %d\n", length);
    console_process(buf, length);
  } else {
    slip_parse_buf(buf, length);
  }

  serledFlash(50); // short blink on serial LED
}

//===== Connect / disconnect

// Disconnection callback
static void ICACHE_FLASH_ATTR
serbridgeDisconCb(void *arg)
{
  serbridgeConnData *conn = ((struct espconn*)arg)->reverse;
  if (conn == NULL) return;
  // Free buffers
  if (conn->sentbuffer != NULL) os_free(conn->sentbuffer);
  conn->sentbuffer = NULL;
  if (conn->txbuffer != NULL) os_free(conn->txbuffer);
  conn->txbuffer = NULL;
  conn->txbufferlen = 0;
  // Send reset to attached uC if it was in programming mode
  if (conn->conn_mode == cmPGM && mcu_reset_pin >= 0) {
    if (mcu_isp_pin >= 0) GPIO_OUTPUT_SET(mcu_isp_pin, 1);
    os_delay_us(100L);
    GPIO_OUTPUT_SET(mcu_reset_pin, 0);
    os_delay_us(100L);
    GPIO_OUTPUT_SET(mcu_reset_pin, 1);
  }
  conn->conn = NULL;
}

// Connection reset callback (note that there will be no DisconCb)
static void ICACHE_FLASH_ATTR
serbridgeResetCb(void *arg, sint8 err)
{
  os_printf("serbridge: connection reset err=%d\n", err);
  serbridgeDisconCb(arg);
}

// New connection callback, use one of the connection descriptors, if we have one left.
static void ICACHE_FLASH_ATTR
serbridgeConnectCb(void *arg)
{
  struct espconn *conn = arg;
  // Find empty conndata in pool
  int i;
  for (i=0; i<MAX_CONN; i++) if (connData[i].conn==NULL) break;
#ifdef SERBR_DBG
  os_printf("Accept port 23, conn=%p, pool slot %d\n", conn, i);
#endif

  if (i==MAX_CONN) {
#ifdef SERBR_DBG
    os_printf("Aiee, conn pool overflow!\n");
#endif
    espconn_disconnect(conn);
    return;
  }

  os_memset(connData+i, 0, sizeof(struct serbridgeConnData));
  connData[i].conn = conn;
  conn->reverse = connData+i;
  connData[i].readytosend = true;
  connData[i].conn_mode = cmInit;
  // if it's the second port we start out in programming mode
  if (conn->proto.tcp->local_port == serbridgeConn2.proto.tcp->local_port)
    connData[i].conn_mode = cmPGMInit;

  espconn_regist_recvcb(conn, serbridgeRecvCb);
  espconn_regist_disconcb(conn, serbridgeDisconCb);
  espconn_regist_reconcb(conn, serbridgeResetCb);
  espconn_regist_sentcb(conn, serbridgeSentCb);

  espconn_set_opt(conn, ESPCONN_REUSEADDR|ESPCONN_NODELAY);
}

//===== Initialization

void ICACHE_FLASH_ATTR
serbridgeInitPins()
{
  mcu_reset_pin = flashConfig.reset_pin;
  mcu_isp_pin = flashConfig.isp_pin;
#ifdef SERBR_DBG
  os_printf("Serbridge pins: reset=%d isp=%d swap=%d\n",
      mcu_reset_pin, mcu_isp_pin, flashConfig.swap_uart);
#endif

  if (flashConfig.swap_uart) {
    PIN_FUNC_SELECT(PERIPHS_IO_MUX_MTCK_U, 4);
    PIN_FUNC_SELECT(PERIPHS_IO_MUX_MTDO_U, 4);
    PIN_PULLUP_DIS(PERIPHS_IO_MUX_MTCK_U);
    PIN_PULLUP_DIS(PERIPHS_IO_MUX_MTDO_U);
    system_uart_swap();
  } else {
    PIN_FUNC_SELECT(PERIPHS_IO_MUX_U0TXD_U, 0);
    PIN_FUNC_SELECT(PERIPHS_IO_MUX_U0RXD_U, 0);
    system_uart_de_swap();
  }

  // set both pins to 1 before turning them on so we don't cause a reset
  if (mcu_isp_pin >= 0)   GPIO_OUTPUT_SET(mcu_isp_pin, 1);
  if (mcu_reset_pin >= 0) GPIO_OUTPUT_SET(mcu_reset_pin, 1);
  // switch pin mux to make these pins GPIO pins
  if (mcu_reset_pin >= 0) makeGpio(mcu_reset_pin);
  if (mcu_isp_pin >= 0)   makeGpio(mcu_isp_pin);
}

// Start transparent serial bridge TCP server on specified port (typ. 23)
void ICACHE_FLASH_ATTR
serbridgeInit(int port1, int port2)
{
  serbridgeInitPins();

  os_memset(connData, 0, sizeof(connData));
  os_memset(&serbridgeTcp1, 0, sizeof(serbridgeTcp1));
  os_memset(&serbridgeTcp2, 0, sizeof(serbridgeTcp2));

  // set-up the primary port for plain bridging
  serbridgeConn1.type = ESPCONN_TCP;
  serbridgeConn1.state = ESPCONN_NONE;
  serbridgeTcp1.local_port = port1;
  serbridgeConn1.proto.tcp = &serbridgeTcp1;

  espconn_regist_connectcb(&serbridgeConn1, serbridgeConnectCb);
  espconn_accept(&serbridgeConn1);
  espconn_tcp_set_max_con_allow(&serbridgeConn1, MAX_CONN);
  espconn_regist_time(&serbridgeConn1, SER_BRIDGE_TIMEOUT, 0);

  // set-up the secondary port for programming
  serbridgeConn2.type = ESPCONN_TCP;
  serbridgeConn2.state = ESPCONN_NONE;
  serbridgeTcp2.local_port = port2;
  serbridgeConn2.proto.tcp = &serbridgeTcp2;

  espconn_regist_connectcb(&serbridgeConn2, serbridgeConnectCb);
  espconn_accept(&serbridgeConn2);
  espconn_tcp_set_max_con_allow(&serbridgeConn2, MAX_CONN);
  espconn_regist_time(&serbridgeConn2, SER_BRIDGE_TIMEOUT, 0);
}<|MERGE_RESOLUTION|>--- conflicted
+++ resolved
@@ -27,95 +27,7 @@
 // Connection pool
 serbridgeConnData connData[MAX_CONN];
 
-<<<<<<< HEAD
 //===== TCP -> UART
-=======
-// Send all data in conn->txbuffer
-// returns result from espconn_sent if data in buffer or ESPCONN_OK (0)
-// Use only internally from espbuffsend and serbridgeSentCb
-static sint8 ICACHE_FLASH_ATTR sendtxbuffer(serbridgeConnData *conn) {
-  sint8 result = ESPCONN_OK;
-  if (conn->txbufferlen != 0) {
-    //os_printf("%d TX %d\n", system_get_time(), conn->txbufferlen);
-    conn->readytosend = false;
-    result = espconn_sent(conn->conn, (uint8_t*)conn->txbuffer, conn->txbufferlen);
-    if (result != ESPCONN_OK) {
-      os_printf("sendtxbuffer: espconn_sent error %d on conn %p\n", result, conn);
-      conn->txbufferlen = 0;
-      conn->txoverflow_at = system_get_time();
-    } else {
-      conn->sentbuffer = conn->txbuffer;
-      conn->txbuffer = NULL;
-      conn->txbufferlen = 0;
-    }
-  }
-  return result;
-}
-
-// espbuffsend adds data to the send buffer. If the previous send was completed it calls
-// sendtxbuffer and espconn_sent.
-// Returns ESPCONN_OK (0) for success, -128 if buffer is full or error from  espconn_sent
-// Use espbuffsend instead of espconn_sent as it solves the problem that espconn_sent must
-// only be called *after* receiving an espconn_sent_callback for the previous packet.
-sint8 ICACHE_FLASH_ATTR espbuffsend(serbridgeConnData *conn, const char *data, uint16 len) {
-  if (conn->txbufferlen >= MAX_TXBUFFER) goto overflow;
-
-  // make sure we indeed have a buffer
-  if (conn->txbuffer == NULL) conn->txbuffer = os_zalloc(MAX_TXBUFFER);
-  if (conn->txbuffer == NULL) {
-    os_printf("espbuffsend: cannot alloc tx buffer\n");
-    return -128;
-  }
-
-  // add to send buffer
-  uint16_t avail = conn->txbufferlen+len > MAX_TXBUFFER ? MAX_TXBUFFER-conn->txbufferlen : len;
-  os_memcpy(conn->txbuffer + conn->txbufferlen, data, avail);
-  conn->txbufferlen += avail;
-
-  // try to send
-  sint8 result = ESPCONN_OK;
-  if (conn->readytosend) result = sendtxbuffer(conn);
-
-  if (avail < len) {
-    // some data didn't fit into the buffer
-    if (conn->txbufferlen == 0) {
-      // we sent the prior buffer, so try again
-      return espbuffsend(conn, data+avail, len-avail);
-    }
-    goto overflow;
-  }
-  return result;
-
-overflow:
-  if (conn->txoverflow_at) {
-    // we've already been overflowing
-    if (system_get_time() - conn->txoverflow_at > 10*1000*1000) {
-      // no progress in 10 seconds, kill the connection
-      os_printf("serbridge: killing overlowing stuck conn %p\n", conn);
-      espconn_disconnect(conn->conn);
-    }
-    // else be silent, we already printed an error
-  } else {
-    // print 1-time message and take timestamp
-    os_printf("serbridge: txbuffer full, conn %p\n", conn);
-    conn->txoverflow_at = system_get_time();
-  }
-  return -128;
-}
-
-//callback after the data are sent
-static void ICACHE_FLASH_ATTR serbridgeSentCb(void *arg) {
-  serbridgeConnData *conn = ((struct espconn*)arg)->reverse;
-  //os_printf("Sent callback on conn %p\n", conn);
-  if (conn == NULL) return;
-  //os_printf("%d ST\n", system_get_time());
-  if (conn->sentbuffer != NULL) os_free(conn->sentbuffer);
-  conn->sentbuffer = NULL;
-  conn->readytosend = true;
-  conn->txoverflow_at = 0;
-  sendtxbuffer(conn); // send possible new data in txbuffer
-}
->>>>>>> 2c29e294
 
 // Telnet protocol characters
 #define IAC        255  // escape
@@ -331,15 +243,14 @@
 {
   sint8 result = ESPCONN_OK;
   if (conn->txbufferlen != 0) {
-    os_printf("TX %p %d\n", conn, conn->txbufferlen);
+    //os_printf("TX %p %d\n", conn, conn->txbufferlen);
     conn->readytosend = false;
     result = espconn_sent(conn->conn, (uint8_t*)conn->txbuffer, conn->txbufferlen);
     conn->txbufferlen = 0;
     if (result != ESPCONN_OK) {
-#ifdef SERBR_DBG
       os_printf("sendtxbuffer: espconn_sent error %d on conn %p\n", result, conn);
-#endif
       conn->txbufferlen = 0;
+      if (!conn->txoverflow_at) conn->txoverflow_at = system_get_time();
     } else {
       conn->sentbuffer = conn->txbuffer;
       conn->txbuffer = NULL;
@@ -357,12 +268,7 @@
 static sint8 ICACHE_FLASH_ATTR
 espbuffsend(serbridgeConnData *conn, const char *data, uint16 len)
 {
-  if (conn->txbufferlen >= MAX_TXBUFFER) {
-#ifdef SERBR_DBG
-    os_printf("espbuffsend: txbuffer full on conn %p\n", conn);
-#endif
-    return -128;
-  }
+  if (conn->txbufferlen >= MAX_TXBUFFER) goto overflow;
 
   // make sure we indeed have a buffer
   if (conn->txbuffer == NULL) conn->txbuffer = os_zalloc(MAX_TXBUFFER);
@@ -386,10 +292,25 @@
       // we sent the prior buffer, so try again
       return espbuffsend(conn, data+avail, len-avail);
     }
-    os_printf("espbuffsend: txbuffer full on conn %p\n", conn);
-    return -128;
+    goto overflow;
   }
   return result;
+
+overflow:
+  if (conn->txoverflow_at) {
+    // we've already been overflowing
+    if (system_get_time() - conn->txoverflow_at > 10*1000*1000) {
+      // no progress in 10 seconds, kill the connection
+      os_printf("serbridge: killing overlowing stuck conn %p\n", conn);
+      espconn_disconnect(conn->conn);
+    }
+    // else be silent, we already printed an error
+  } else {
+    // print 1-time message and take timestamp
+    os_printf("serbridge: txbuffer full, conn %p\n", conn);
+    conn->txoverflow_at = system_get_time();
+  }
+  return -128;
 }
 
 //callback after the data are sent
@@ -403,6 +324,7 @@
   if (conn->sentbuffer != NULL) os_free(conn->sentbuffer);
   conn->sentbuffer = NULL;
   conn->readytosend = true;
+  conn->txoverflow_at = 0;
   sendtxbuffer(conn); // send possible new data in txbuffer
 }
 
