--- conflicted
+++ resolved
@@ -18,25 +18,15 @@
   cmARM,             // ARM (LPC8xx) programming
   cmEcho,            // simply echo characters (used for debugging latency)
   cmTelnet,          // use telnet escape sequences for programming mode
-  cmTcpClient,       // client connection (initiated via serial)
 };
 
-<<<<<<< HEAD
 typedef struct serbridgeConnData {
   struct espconn *conn;
-  enum connModes conn_mode;   // connection mode
-  char           *txbuffer;   // buffer for the data to send
-  uint16         txbufferlen; // length of data in txbuffer
-  bool           readytosend; // true, if txbuffer can send by espconn_sent
-=======
-struct serbridgeConnData {
-	struct espconn *conn;
-	enum connModes conn_mode;     // connection mode
-	char           *txbuffer;     // buffer for the data to send
-	uint16         txbufferlen;   // length of data in txbuffer
+  enum connModes conn_mode;     // connection mode
+  char           *txbuffer;     // buffer for the data to send
+  uint16         txbufferlen;   // length of data in txbuffer
   char           *sentbuffer;   // buffer sent, awaiting callback to get freed
-	bool           readytosend;   // true, if txbuffer can be sent by espconn_sent
->>>>>>> 2a8f7583
+  bool           readytosend;   // true, if txbuffer can be sent by espconn_sent
   uint8_t        telnet_state;
 } serbridgeConnData;
 
