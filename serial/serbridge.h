--- conflicted
+++ resolved
@@ -19,18 +19,7 @@
   cmTelnet,          // use telnet escape sequences for programming mode
 };
 
-<<<<<<< HEAD
 typedef struct serbridgeConnData {
-  struct espconn *conn;
-  enum connModes conn_mode;     // connection mode
-  char           *txbuffer;     // buffer for the data to send
-  uint16         txbufferlen;   // length of data in txbuffer
-  char           *sentbuffer;   // buffer sent, awaiting callback to get freed
-  bool           readytosend;   // true, if txbuffer can be sent by espconn_sent
-  uint8_t        telnet_state;
-} serbridgeConnData;
-=======
-struct serbridgeConnData {
 	struct espconn *conn;
 	enum connModes conn_mode;     // connection mode
   uint8_t        telnet_state;
@@ -39,8 +28,7 @@
   char           *sentbuffer;   // buffer sent, awaiting callback to get freed
   uint32_t       txoverflow_at; // when the transmitter started to overflow
 	bool           readytosend;   // true, if txbuffer can be sent by espconn_sent
-};
->>>>>>> 2c29e294
+} serbridgeConnData;
 
 // port1 is transparent&programming, second port is programming only
 void ICACHE_FLASH_ATTR serbridgeInit(int port1, int port2);
