--- conflicted
+++ resolved
@@ -19,17 +19,6 @@
 
 #include "espmissingincludes.h"
 #include "uart_hw.h"
-<<<<<<< HEAD
-extern char* esp_link_version;
-
-void ICACHE_FLASH_ATTR init(void);
-inline char* ICACHE_FLASH_ATTR system_get_chip_id_str(){
-  char *chipId = (char*)os_zalloc(9);
-  os_sprintf(chipId, "%06x", system_get_chip_id());
-  return chipId;
-}
-=======
->>>>>>> bc385633
 
 #ifdef __WIN32__
 #include <_mingw.h>
