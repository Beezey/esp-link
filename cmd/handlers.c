--- conflicted
+++ resolved
@@ -4,12 +4,13 @@
 
 #include "esp8266.h"
 #include "cmd.h"
-#include "rest.h"
-#include "crc16.h"
-#include "serbridge.h"
-#include "uart.h"
-#include "cgiwifi.h"
-#include "mqtt_cmd.h"
+#include <cgiwifi.h>
+#ifdef MQTT
+#include <mqtt_cmd.h>
+#endif
+#ifdef REST
+#include <rest.h>
+#endif
 
 static uint32_t CMD_Null(CmdPacket *cmd);
 static uint32_t CMD_IsReady(CmdPacket *cmd);
@@ -27,20 +28,20 @@
   {CMD_RESET,           CMD_Reset},
   {CMD_IS_READY,        CMD_IsReady},
   {CMD_WIFI_CONNECT,    CMD_WifiConnect},
-
+#ifdef MQTT
   {CMD_MQTT_SETUP,      MQTTCMD_Setup},
   {CMD_MQTT_CONNECT,    MQTTCMD_Connect},
   {CMD_MQTT_DISCONNECT, MQTTCMD_Disconnect},
   {CMD_MQTT_PUBLISH,    MQTTCMD_Publish},
   {CMD_MQTT_SUBSCRIBE , MQTTCMD_Subscribe},
-  {CMD_MQTT_LWT,        MQTTCMD_Lwt},  
-
+  {CMD_MQTT_LWT,        MQTTCMD_Lwt},
+#endif
+#ifdef REST
   {CMD_REST_SETUP,      REST_Setup},
   {CMD_REST_REQUEST,    REST_Request},
   {CMD_REST_SETHEADER,  REST_SetHeader},
-
-  {CMD_ADD_CALLBACK,    CMD_AddCallback },
-
+#endif
+  { CMD_CB_ADD,         CMD_AddCallback },
   {CMD_NULL,            NULL}
 };
 
@@ -51,18 +52,14 @@
 // Command handler for IsReady (healthcheck) command
 static uint32_t ICACHE_FLASH_ATTR
 CMD_IsReady(CmdPacket *cmd) {
-#ifdef CMD_DBG
   os_printf("CMD_IsReady: Check ready\n");
-#endif
   return 1;
 }
 
 // Command handler for Null command
 static uint32_t ICACHE_FLASH_ATTR
 CMD_Null(CmdPacket *cmd) {
-#ifdef CMD_DBG
   os_printf("CMD_Null: NULL/unsupported command\n");
-#endif
   return 1;
 }
 
@@ -71,9 +68,7 @@
 // uC.
 static uint32_t ICACHE_FLASH_ATTR
 CMD_Reset(CmdPacket *cmd) {
-#ifdef CMD_DBG
   os_printf("CMD_Reset\n");
-#endif
   // clear callbacks table
   os_memset(callbacks, 0, sizeof(callbacks));
   return 1;
@@ -81,19 +76,14 @@
 
 static uint32_t ICACHE_FLASH_ATTR
 CMD_AddCb(char* name, uint32_t cb) {
-  char checkname[16];
-  os_strncpy(checkname, name, sizeof(checkname));
   for (uint8_t i = 0; i < MAX_CALLBACKS; i++) {
-#ifdef CMD_DBG
-    os_printf("CMD_AddCb: index %d name=%s cb=%p\n", i, callbacks[i].name, (void *)callbacks[i].callback);
-#endif
+    //os_printf("CMD_AddCb: index %d name=%s cb=%p\n", i, callbacks[i].name,
+    //  (void *)callbacks[i].callback);
     // find existing callback or add to the end
-    if (os_strcmp(callbacks[i].name, checkname) == 0 || callbacks[i].name[0] == '\0') {
+    if (os_strcmp(callbacks[i].name, name) == 0 || callbacks[i].name[0] == '\0') {
       os_strncpy(callbacks[i].name, name, sizeof(callbacks[i].name));
       callbacks[i].callback = cb;
-#ifdef CMD_DBG
       os_printf("CMD_AddCb: cb %s added at index %d\n", callbacks[i].name, i);
-#endif
       return 1;
     }
   }
@@ -104,27 +94,16 @@
 CMD_GetCbByName(char* name) {
   char checkname[16];
   os_strncpy(checkname, name, sizeof(checkname));
-<<<<<<< HEAD
-  for (uint8_t i = 0; i < sizeof(commands); i++) {
-#ifdef CMD_DBG
-    os_printf("CMD_GetCbByName: index %d name=%s cb=%p\n", i, callbacks[i].name, (void *)callbacks[i].callback);
-#endif
-=======
   for (uint8_t i = 0; i < MAX_CALLBACKS; i++) {
     //os_printf("CMD_GetCbByName: index %d name=%s cb=%p\n", i, callbacks[i].name,
     //  (void *)callbacks[i].callback);
->>>>>>> 5d03ac55
     // if callback doesn't exist or it's null
     if (os_strcmp(callbacks[i].name, checkname) == 0) {
-#ifdef CMD_DBG
       os_printf("CMD_GetCbByName: cb %s found at index %d\n", callbacks[i].name, i);
-#endif
       return &callbacks[i];
     }
   }
-#ifdef CMD_DBG
   os_printf("CMD_GetCbByName: cb %s not found\n", name);
-#endif
   return 0;
 }
 
@@ -132,9 +111,7 @@
 static void ICACHE_FLASH_ATTR
 CMD_WifiCb(uint8_t wifiStatus) {
   if (wifiStatus != lastWifiStatus){
-#ifdef CMD_DBG
     os_printf("CMD_WifiCb: wifiStatus=%d\n", wifiStatus);
-#endif
     lastWifiStatus = wifiStatus;
     cmdCallback *wifiCb = CMD_GetCbByName("wifiCb");
     if ((uint32_t)wifiCb->callback != -1) {
@@ -151,9 +128,7 @@
 CMD_WifiConnect(CmdPacket *cmd) {
   CmdRequest req;
   CMD_Request(&req, cmd);
-#ifdef CMD_DBG
   os_printf("CMD_WifiConnect: setup argc=%ld\n", CMD_GetArgc(&req));
-#endif
 	if(cmd->argc != 2 || cmd->callback == 0)
 		return 0;
 
@@ -173,9 +148,7 @@
 CMD_AddCallback(CmdPacket *cmd) {
   CmdRequest req;
   CMD_Request(&req, cmd);
-#ifdef CMD_DBG
   os_printf("CMD_AddCallback: setup argc=%ld\n", CMD_GetArgc(&req));
-#endif
   if (cmd->argc != 1 || cmd->callback == 0)
     return 0;
 
@@ -184,15 +157,11 @@
 
   // get the sensor name
   len = CMD_ArgLen(&req);
-#ifdef CMD_DBG
   os_printf("CMD_AddCallback: name len=%d\n", len);
-#endif
   if (len > 15) return 0; // max size of name is 15 characters
   if (CMD_PopArg(&req, (uint8_t *)name, len)) return 0;
   name[len] = 0;
-#ifdef CMD_DBG
   os_printf("CMD_AddCallback: name=%s\n", name);
-#endif
 
   return CMD_AddCb(name, (uint32_t)cmd->callback); // save the sensor callback
 }