/*
* ----------------------------------------------------------------------------
* "THE BEER-WARE LICENSE" (Revision 42):
* Jeroen Domburg <jeroen@spritesmods.com> wrote this file. As long as you retain
* this notice you can do whatever you want with this stuff. If we meet some day,
* and you think this stuff is worth it, you can buy me a beer in return.
* ----------------------------------------------------------------------------
* Heavily modified and enhanced by Thorsten von Eicken in 2015
* ----------------------------------------------------------------------------
*/


#include <esp8266.h>
#include "httpd.h"
#include "httpdespfs.h"
#include "cgi.h"
#include "cgiwifi.h"
#include "cgipins.h"
#include "cgitcp.h"
#include "cgimqtt.h"
#include "cgiflash.h"
#include "cgioptiboot.h"
#include "auth.h"
#include "espfs.h"
#include "uart.h"
#include "serbridge.h"
#include "status.h"
#include "serled.h"
#include "console.h"
#include "config.h"
#include "log.h"
<<<<<<< HEAD
#include "gpio.h"
=======
#include <gpio.h>
#include "syslog.h"
#include "sntp.h"
>>>>>>> 91b35f34

static int ICACHE_FLASH_ATTR cgiSystemInfo(HttpdConnData *connData);
static int ICACHE_FLASH_ATTR cgiSystemSet(HttpdConnData *connData);

#define NOTICE(format, ...) do {	                                             \
	LOG_NOTICE(format, ## __VA_ARGS__ );                                      \
	os_printf(format "\n", ## __VA_ARGS__);                                   \
} while ( 0 )


/*
This is the main url->function dispatching data struct.
In short, it's a struct with various URLs plus their handlers. The handlers can
be 'standard' CGI functions you wrote, or 'special' CGIs requiring an argument.
They can also be auth-functions. An asterisk will match any url starting with
everything before the asterisks; "*" matches everything. The list will be
handled top-down, so make sure to put more specific rules above the more
general ones. Authorization things (like authBasic) act as a 'barrier' and
should be placed above the URLs they protect.
*/
HttpdBuiltInUrl builtInUrls[] = {
  { "/", cgiRedirect, "/home.html" },
  { "/menu", cgiMenu, NULL },
  { "/flash/next", cgiGetFirmwareNext, NULL },
  { "/flash/upload", cgiUploadFirmware, NULL },
  { "/flash/reboot", cgiRebootFirmware, NULL },
  { "/pgm/sync", cgiOptibootSync, NULL },
  { "/pgm/upload", cgiOptibootData, NULL },
  { "/log/text", ajaxLog, NULL },
  { "/log/dbg", ajaxLogDbg, NULL },
  { "/console/reset", ajaxConsoleReset, NULL },
  { "/console/baud", ajaxConsoleBaud, NULL },
  { "/console/text", ajaxConsole, NULL },
  { "/console/send", ajaxConsoleSend, NULL },
  //Enable the line below to protect the WiFi configuration with an username/password combo.
  //    {"/wifi/*", authBasic, myPassFn},
  { "/wifi", cgiRedirect, "/wifi/wifi.html" },
  { "/wifi/", cgiRedirect, "/wifi/wifi.html" },
  { "/wifi/info", cgiWifiInfo, NULL },
  { "/wifi/scan", cgiWiFiScan, NULL },
  { "/wifi/connect", cgiWiFiConnect, NULL },
  { "/wifi/connstatus", cgiWiFiConnStatus, NULL },
  { "/wifi/setmode", cgiWiFiSetMode, NULL },
  { "/wifi/special", cgiWiFiSpecial, NULL },
  { "/system/info", cgiSystemInfo, NULL },
  { "/system/update", cgiSystemSet, NULL },
  { "/pins", cgiPins, NULL },
#ifdef MQTT
  { "/mqtt", cgiMqtt, NULL },
#endif

  { "*", cgiEspFsHook, NULL }, //Catch-all cgi function for the filesystem
  { NULL, NULL, NULL }
};

#ifdef SHOW_HEAP_USE
static ETSTimer prHeapTimer;

static void ICACHE_FLASH_ATTR prHeapTimerCb(void *arg) {
  os_printf("Heap: %ld\n", (unsigned long)system_get_free_heap_size());
}
#endif

# define VERS_STR_STR(V) #V
# define VERS_STR(V) VERS_STR_STR(V)
char* esp_link_version = VERS_STR(VERSION);

// address of espfs binary blob
extern uint32_t _binary_espfs_img_start;

static char *rst_codes[] = {
  "normal", "wdt reset", "exception", "soft wdt", "restart", "deep sleep", "external",
};
static char *flash_maps[] = {
  "512KB:256/256", "256KB", "1MB:512/512", "2MB:512/512", "4MB:512/512",
  "2MB:1024/1024", "4MB:1024/1024"
};

// enable SNTP client...
static void ICACHE_FLASH_ATTR enableSNTP() {
  if (flashConfig.sntp_server[0]) {
	NOTICE("SNTP timesource set to %s", flashConfig.sntp_server);
	sntp_stop();
	sntp_setservername(0, flashConfig.sntp_server);
	// sntp_set_timezone(flashConfig.timezone);	/* stay with GMT... */
	sntp_init();
  }
}

// Cgi to return various System information
static int ICACHE_FLASH_ATTR cgiSystemInfo(HttpdConnData *connData) {
  char buff[1024];

  if (connData->conn==NULL) return HTTPD_CGI_DONE; // Connection aborted. Clean up.

  uint8 part_id = system_upgrade_userbin_check();
  uint32_t fid = spi_flash_get_id();
  struct rst_info *rst_info = system_get_rst_info();

  os_sprintf(buff, "{\"name\": \"%s\", \"reset cause\": \"%d=%s\", "
      "\"size\": \"%s\"," "\"id\": \"0x%02lX 0x%04lX\"," "\"partition\": \"%s\","
      "\"slip\": \"%s\"," "\"mqtt\": \"%s/%s\"," "\"baud\": \"%ld\","
      "\"description\": \"%s\","
      "\"syslog\": \"%s\","
      "\"sntp\": \"%s\" "
       "}",
      flashConfig.hostname, rst_info->reason, rst_codes[rst_info->reason],
      flash_maps[system_get_flash_size_map()], fid & 0xff, (fid&0xff00)|((fid>>16)&0xff),
      part_id ? "user2.bin" : "user1.bin",
      flashConfig.slip_enable ? "enabled" : "disabled",
      flashConfig.mqtt_enable ? "enabled" : "disabled",
      mqttState(), flashConfig.baud_rate, flashConfig.sys_descr,
      flashConfig.syslog_host,
      flashConfig.sntp_server
      );

  jsonHeader(connData, 200);
  httpdSend(connData, buff, -1);
  return HTTPD_CGI_DONE;
}

static ETSTimer reassTimer;

// Cgi to update system info (name/description)
static int ICACHE_FLASH_ATTR cgiSystemSet(HttpdConnData *connData) {
  if (connData->conn==NULL) return HTTPD_CGI_DONE; // Connection aborted. Clean up.

  int8_t n = getStringArg(connData, "name", flashConfig.hostname, sizeof(flashConfig.hostname));
  int8_t d = getStringArg(connData, "description", flashConfig.sys_descr, sizeof(flashConfig.sys_descr));
  int8_t t = getStringArg(connData, "sntp", flashConfig.sntp_server, sizeof(flashConfig.sntp_server));
  int8_t l = getStringArg(connData, "syslog", flashConfig.syslog_host, sizeof(flashConfig.syslog_host));
  if (n < 0 || d < 0 || t < 0 || l < 0) return HTTPD_CGI_DONE; // getStringArg has produced an error response

  // set defaults for syslog server
  // we also should add a config or services web page...
  if (l > 0) {
	// set defaults for syslog server
	syslog_init(flashConfig.syslog_host);
	flashConfig.syslog_minheap= 8192;
	flashConfig.syslog_filter = SYSLOG_PRIO_DEBUG;
	flashConfig.syslog_showtick= 1;		// show ESP µs Ticker in log message
	flashConfig.syslog_showdate= 0;		// Synology does a log rotate if timestamp is in the past, so we simply don't send it
	os_printf("flashConfig: syslog: %s, minheap: %d, filter: %d, showtick: %d, showdate: %d\n",
		flashConfig.syslog_host, flashConfig.syslog_minheap, flashConfig.syslog_filter, flashConfig.syslog_showtick, flashConfig.syslog_showdate);
  }

  // (re)start SNTP client if server setting is changed
  if (t > 0) {
	enableSNTP();
  }

  if (n > 0) {
    // schedule hostname change-over
    os_timer_disarm(&reassTimer);
    os_timer_setfn(&reassTimer, configWifiIP, NULL);
    os_timer_arm(&reassTimer, 1000, 0); // 1 second for the response of this request to make it
  }

  if (configSave()) {
    httpdStartResponse(connData, 204);
    httpdEndHeaders(connData);
  } else {
    httpdStartResponse(connData, 500);
    httpdEndHeaders(connData);
    httpdSend(connData, "Failed to save config", -1);
  }
  return HTTPD_CGI_DONE;
}

extern void app_init(void);
extern void mqtt_client_init(void);

void user_rf_pre_init(void) {
  //default is enabled
  system_set_os_print(DEBUG_SDK);
}

// Main routine to initialize esp-link.
void user_init(void) {
  // get the flash config so we know how to init things
  //configWipe(); // uncomment to reset the config for testing purposes
  bool restoreOk = configRestore();
  // init gpio pin registers
  gpio_init();
  gpio_output_set(0, 0, 0, (1<<15)); // some people tie it to GND, gotta ensure it's disabled
  // init UART
  uart_init(flashConfig.baud_rate, 115200);
  logInit(); // must come after init of uart
  // say hello (leave some time to cause break in TX after boot loader's msg
  os_delay_us(10000L);
  os_printf("\n\n** %s\n", esp_link_version);
  os_printf("Flash config restore %s\n", restoreOk ? "ok" : "*FAILED*");

#if defined(STA_SSID) && defined(STA_PASS)
  int x = wifi_get_opmode() & 0x3;
  if (x == 2) {
    // we only force the STA settings when a full flash of the module has been made, which
    // resets the wifi settings not to have anything configured
    struct station_config stconf;
    wifi_station_get_config(&stconf);

    if (os_strlen((char*)stconf.ssid) == 0 && os_strlen((char*)stconf.password) == 0) {
      os_strncpy((char*)stconf.ssid, VERS_STR(STA_SSID), 32);
      os_strncpy((char*)stconf.password, VERS_STR(STA_PASS), 64);
#ifdef CGIWIFI_DBG
      os_printf("Wifi pre-config trying to connect to AP %s pw %s\n",
          (char*)stconf.ssid, (char*)stconf.password);
#endif
      wifi_set_opmode(3); // sta+ap, will switch to sta-only 15 secs after connecting
      stconf.bssid_set = 0;
      wifi_station_set_config(&stconf);
    }
  }
#endif

  // Status LEDs
  statusInit();
  serledInit();
  // Wifi
  wifiInit();

  // init the flash filesystem with the html stuff
  espFsInit(&_binary_espfs_img_start);
  //EspFsInitResult res = espFsInit(&_binary_espfs_img_start);
  //os_printf("espFsInit %s\n", res?"ERR":"ok");
  // mount the http handlers
  httpdInit(builtInUrls, 80);
  // init the wifi-serial transparent bridge (port 23)
  serbridgeInit(23, 2323);
  uart_add_recv_cb(&serbridgeUartCb);
#ifdef SHOW_HEAP_USE
  os_timer_disarm(&prHeapTimer);
  os_timer_setfn(&prHeapTimer, prHeapTimerCb, NULL);
  os_timer_arm(&prHeapTimer, 10000, 1);
#endif

  struct rst_info *rst_info = system_get_rst_info();
  NOTICE("Reset cause: %d=%s", rst_info->reason, rst_codes[rst_info->reason]);
  NOTICE("exccause=%d epc1=0x%x epc2=0x%x epc3=0x%x excvaddr=0x%x depc=0x%x",
    rst_info->exccause, rst_info->epc1, rst_info->epc2, rst_info->epc3,
    rst_info->excvaddr, rst_info->depc);
  uint32_t fid = spi_flash_get_id();
  NOTICE("Flash map %s, manuf 0x%02lX chip 0x%04lX", flash_maps[system_get_flash_size_map()],
      fid & 0xff, (fid&0xff00)|((fid>>16)&0xff));
  NOTICE("** esp-link ready");

  enableSNTP();

#ifdef MQTT
  NOTICE("initializing MQTT");
  mqtt_client_init();
#endif

  NOTICE("initializing user application");
  app_init();

  NOTICE("waiting for work to do...");
}<|MERGE_RESOLUTION|>--- conflicted
+++ resolved
@@ -8,7 +8,6 @@
 * Heavily modified and enhanced by Thorsten von Eicken in 2015
 * ----------------------------------------------------------------------------
 */
-
 
 #include <esp8266.h>
 #include "httpd.h"
@@ -29,22 +28,14 @@
 #include "console.h"
 #include "config.h"
 #include "log.h"
-<<<<<<< HEAD
 #include "gpio.h"
-=======
-#include <gpio.h>
 #include "syslog.h"
-#include "sntp.h"
->>>>>>> 91b35f34
+#include "cgiservices.h"
 
-static int ICACHE_FLASH_ATTR cgiSystemInfo(HttpdConnData *connData);
-static int ICACHE_FLASH_ATTR cgiSystemSet(HttpdConnData *connData);
-
-#define NOTICE(format, ...) do {	                                             \
+#define NOTICE(format, ...) do {	                                          \
 	LOG_NOTICE(format, ## __VA_ARGS__ );                                      \
 	os_printf(format "\n", ## __VA_ARGS__);                                   \
 } while ( 0 )
-
 
 /*
 This is the main url->function dispatching data struct.
@@ -66,6 +57,7 @@
   { "/pgm/upload", cgiOptibootData, NULL },
   { "/log/text", ajaxLog, NULL },
   { "/log/dbg", ajaxLogDbg, NULL },
+  { "/log/reboot", cgiReboot, NULL },
   { "/console/reset", ajaxConsoleReset, NULL },
   { "/console/baud", ajaxConsoleBaud, NULL },
   { "/console/text", ajaxConsole, NULL },
@@ -82,11 +74,12 @@
   { "/wifi/special", cgiWiFiSpecial, NULL },
   { "/system/info", cgiSystemInfo, NULL },
   { "/system/update", cgiSystemSet, NULL },
+  { "/services/info", cgiServicesInfo, NULL },
+  { "/services/update", cgiServicesSet, NULL },
   { "/pins", cgiPins, NULL },
 #ifdef MQTT
   { "/mqtt", cgiMqtt, NULL },
-#endif
-
+#endif  
   { "*", cgiEspFsHook, NULL }, //Catch-all cgi function for the filesystem
   { NULL, NULL, NULL }
 };
@@ -106,105 +99,6 @@
 // address of espfs binary blob
 extern uint32_t _binary_espfs_img_start;
 
-static char *rst_codes[] = {
-  "normal", "wdt reset", "exception", "soft wdt", "restart", "deep sleep", "external",
-};
-static char *flash_maps[] = {
-  "512KB:256/256", "256KB", "1MB:512/512", "2MB:512/512", "4MB:512/512",
-  "2MB:1024/1024", "4MB:1024/1024"
-};
-
-// enable SNTP client...
-static void ICACHE_FLASH_ATTR enableSNTP() {
-  if (flashConfig.sntp_server[0]) {
-	NOTICE("SNTP timesource set to %s", flashConfig.sntp_server);
-	sntp_stop();
-	sntp_setservername(0, flashConfig.sntp_server);
-	// sntp_set_timezone(flashConfig.timezone);	/* stay with GMT... */
-	sntp_init();
-  }
-}
-
-// Cgi to return various System information
-static int ICACHE_FLASH_ATTR cgiSystemInfo(HttpdConnData *connData) {
-  char buff[1024];
-
-  if (connData->conn==NULL) return HTTPD_CGI_DONE; // Connection aborted. Clean up.
-
-  uint8 part_id = system_upgrade_userbin_check();
-  uint32_t fid = spi_flash_get_id();
-  struct rst_info *rst_info = system_get_rst_info();
-
-  os_sprintf(buff, "{\"name\": \"%s\", \"reset cause\": \"%d=%s\", "
-      "\"size\": \"%s\"," "\"id\": \"0x%02lX 0x%04lX\"," "\"partition\": \"%s\","
-      "\"slip\": \"%s\"," "\"mqtt\": \"%s/%s\"," "\"baud\": \"%ld\","
-      "\"description\": \"%s\","
-      "\"syslog\": \"%s\","
-      "\"sntp\": \"%s\" "
-       "}",
-      flashConfig.hostname, rst_info->reason, rst_codes[rst_info->reason],
-      flash_maps[system_get_flash_size_map()], fid & 0xff, (fid&0xff00)|((fid>>16)&0xff),
-      part_id ? "user2.bin" : "user1.bin",
-      flashConfig.slip_enable ? "enabled" : "disabled",
-      flashConfig.mqtt_enable ? "enabled" : "disabled",
-      mqttState(), flashConfig.baud_rate, flashConfig.sys_descr,
-      flashConfig.syslog_host,
-      flashConfig.sntp_server
-      );
-
-  jsonHeader(connData, 200);
-  httpdSend(connData, buff, -1);
-  return HTTPD_CGI_DONE;
-}
-
-static ETSTimer reassTimer;
-
-// Cgi to update system info (name/description)
-static int ICACHE_FLASH_ATTR cgiSystemSet(HttpdConnData *connData) {
-  if (connData->conn==NULL) return HTTPD_CGI_DONE; // Connection aborted. Clean up.
-
-  int8_t n = getStringArg(connData, "name", flashConfig.hostname, sizeof(flashConfig.hostname));
-  int8_t d = getStringArg(connData, "description", flashConfig.sys_descr, sizeof(flashConfig.sys_descr));
-  int8_t t = getStringArg(connData, "sntp", flashConfig.sntp_server, sizeof(flashConfig.sntp_server));
-  int8_t l = getStringArg(connData, "syslog", flashConfig.syslog_host, sizeof(flashConfig.syslog_host));
-  if (n < 0 || d < 0 || t < 0 || l < 0) return HTTPD_CGI_DONE; // getStringArg has produced an error response
-
-  // set defaults for syslog server
-  // we also should add a config or services web page...
-  if (l > 0) {
-	// set defaults for syslog server
-	syslog_init(flashConfig.syslog_host);
-	flashConfig.syslog_minheap= 8192;
-	flashConfig.syslog_filter = SYSLOG_PRIO_DEBUG;
-	flashConfig.syslog_showtick= 1;		// show ESP µs Ticker in log message
-	flashConfig.syslog_showdate= 0;		// Synology does a log rotate if timestamp is in the past, so we simply don't send it
-	os_printf("flashConfig: syslog: %s, minheap: %d, filter: %d, showtick: %d, showdate: %d\n",
-		flashConfig.syslog_host, flashConfig.syslog_minheap, flashConfig.syslog_filter, flashConfig.syslog_showtick, flashConfig.syslog_showdate);
-  }
-
-  // (re)start SNTP client if server setting is changed
-  if (t > 0) {
-	enableSNTP();
-  }
-
-  if (n > 0) {
-    // schedule hostname change-over
-    os_timer_disarm(&reassTimer);
-    os_timer_setfn(&reassTimer, configWifiIP, NULL);
-    os_timer_arm(&reassTimer, 1000, 0); // 1 second for the response of this request to make it
-  }
-
-  if (configSave()) {
-    httpdStartResponse(connData, 204);
-    httpdEndHeaders(connData);
-  } else {
-    httpdStartResponse(connData, 500);
-    httpdEndHeaders(connData);
-    httpdSend(connData, "Failed to save config", -1);
-  }
-  return HTTPD_CGI_DONE;
-}
-
 extern void app_init(void);
 extern void mqtt_client_init(void);
 
@@ -216,7 +110,7 @@
 // Main routine to initialize esp-link.
 void user_init(void) {
   // get the flash config so we know how to init things
-  //configWipe(); // uncomment to reset the config for testing purposes
+//  configWipe(); // uncomment to reset the config for testing purposes
   bool restoreOk = configRestore();
   // init gpio pin registers
   gpio_init();
@@ -282,7 +176,7 @@
       fid & 0xff, (fid&0xff00)|((fid>>16)&0xff));
   NOTICE("** esp-link ready");
 
-  enableSNTP();
+  //enableSNTP();
 
 #ifdef MQTT
   NOTICE("initializing MQTT");
