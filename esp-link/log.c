// Copyright 2015 by Thorsten von Eicken, see LICENSE.txt

#include <esp8266.h>
#include "uart.h"
#include "cgi.h"
#include "config.h"
#include "log.h"

// Web log for the esp8266 to replace outputting to uart1.
// The web log has a 1KB circular in-memory buffer which os_printf prints into and
// the HTTP handler simply displays the buffer content on a web page.

// see console.c for invariants (same here)
#define BUF_MAX (1400)
static char log_buf[BUF_MAX];
static int log_wr, log_rd;
static int log_pos;
static bool log_no_uart; // start out printing to uart
static bool log_newline; // at start of a new line

// called from wifi reset timer to turn UART on when we loose wifi and back off
// when we connect to wifi AP. Here this is gated by the flash setting
void ICACHE_FLASH_ATTR
log_uart(bool enable) {
  if (!enable && !log_no_uart && flashConfig.log_mode != LOG_MODE_ON) {
    // we're asked to turn uart off, and uart is on, and the flash setting isn't always-on
#if 1
<<<<<<< HEAD
    os_printf("Turning OFF uart log\n");
    os_delay_us(4*1000L); // time for uart to flush
    log_no_uart = !enable;
#endif
  } else if (enable && log_no_uart && flashConfig.log_mode != LOG_MODE_OFF) {
    // we're asked to turn uart on, and uart is off, and the flash setting isn't always-off
    log_no_uart = !enable;
    os_printf("Turning ON uart log\n");
  }
=======
#ifdef LOG_DBG
		os_printf("Turning OFF uart log\n");
#endif
		os_delay_us(4*1000L); // time for uart to flush
		log_no_uart = !enable;
#endif
	} else if (enable && log_no_uart && flashConfig.log_mode != LOG_MODE_OFF) {
		// we're asked to turn uart on, and uart is off, and the flash setting isn't always-off
		log_no_uart = !enable;
#ifdef LOG_DBG
		os_printf("Turning ON uart log\n");
#endif
	}
>>>>>>> b7dd0b18
}

static void ICACHE_FLASH_ATTR
log_write(char c) {
  log_buf[log_wr] = c;
  log_wr = (log_wr+1) % BUF_MAX;
  if (log_wr == log_rd) {
    log_rd = (log_rd+1) % BUF_MAX; // full, eat first char
    log_pos++;
  }
}

#if 0
static char ICACHE_FLASH_ATTR
log_read(void) {
  char c = 0;
  if (log_rd != log_wr) {
    c = log_buf[log_rd];
    log_rd = (log_rd+1) % BUF_MAX;
  }
  return c;
}
#endif

static void ICACHE_FLASH_ATTR
log_write_char(char c) {
  // Uart output unless disabled
  if (!log_no_uart) {
    if (log_newline) {
      char buff[16];
      int l = os_sprintf(buff, "%6d> ", (system_get_time()/1000)%1000000);
      for (int i=0; i<l; i++)
        uart0_write_char(buff[i]);
      log_newline = false;
    }
    uart0_write_char(c);
    if (c == '\n') {
      log_newline = true;
      uart0_write_char('\r');
    }
  }
  // Store in log buffer
  if (c == '\n') log_write('\r');
  log_write(c);
}

int ICACHE_FLASH_ATTR
ajaxLog(HttpdConnData *connData) {
  char buff[2048];
  int len; // length of text in buff
  int log_len = (log_wr+BUF_MAX-log_rd) % BUF_MAX; // num chars in log_buf
  int start = 0; // offset onto log_wr to start sending out chars

  if (connData->conn==NULL) return HTTPD_CGI_DONE; // Connection aborted. Clean up.
  jsonHeader(connData, 200);

  // figure out where to start in buffer based on URI param
  len = httpdFindArg(connData->getArgs, "start", buff, sizeof(buff));
  if (len > 0) {
    start = atoi(buff);
    if (start < log_pos) {
      start = 0;
    } else if (start >= log_pos+log_len) {
      start = log_len;
    } else {
      start = start - log_pos;
    }
  }

  // start outputting
  len = os_sprintf(buff, "{\"len\":%d, \"start\":%d, \"text\": \"",
      log_len-start, log_pos+start);

  int rd = (log_rd+start) % BUF_MAX;
  while (len < 2040 && rd != log_wr) {
    uint8_t c = log_buf[rd];
    if (c == '\\' || c == '"') {
      buff[len++] = '\\';
      buff[len++] = c;
    } else if (c < ' ') {
      len += os_sprintf(buff+len, "\\u%04x", c);
    } else {
      buff[len++] = c;
    }
    rd = (rd + 1) % BUF_MAX;
  }
  os_strcpy(buff+len, "\"}"); len+=2;
  httpdSend(connData, buff, len);
  return HTTPD_CGI_DONE;
}

static char *dbg_mode[] = { "auto", "off", "on" };

int ICACHE_FLASH_ATTR
ajaxLogDbg(HttpdConnData *connData) {
  if (connData->conn==NULL) return HTTPD_CGI_DONE; // Connection aborted. Clean up.
  char buff[512];
  int len, status = 400;
  len = httpdFindArg(connData->getArgs, "mode", buff, sizeof(buff));
  if (len > 0) {
    int8_t mode = -1;
    if (os_strcmp(buff, "auto") == 0) mode = LOG_MODE_AUTO;
    if (os_strcmp(buff, "off") == 0)  mode = LOG_MODE_OFF;
    if (os_strcmp(buff, "on") == 0)   mode = LOG_MODE_ON;
    if (mode >= 0) {
      flashConfig.log_mode = mode;
      if (mode != LOG_MODE_AUTO) log_uart(mode == LOG_MODE_ON);
      status = configSave() ? 200 : 400;
    }
  } else if (connData->requestType == HTTPD_METHOD_GET) {
    status = 200;
  }

  jsonHeader(connData, status);
  os_sprintf(buff, "{\"mode\": \"%s\"}", dbg_mode[flashConfig.log_mode]);
  httpdSend(connData, buff, -1);
  return HTTPD_CGI_DONE;
}

void ICACHE_FLASH_ATTR dumpMem(void *addr, int len) {
  uint8_t *a = addr;
  int off = 0;
  while (off < len) {
    os_printf("%p ", a);
    for (int i=0; i<16 && off+i<len; i++)
      os_printf(" %02x", a[i]);
    os_printf(" ");
    for (int i=0; i<16 && off<len; i++,off++,a++)
      os_printf("%c", *a > 0x20 && *a < 0x3f ? *a : '.');
    os_printf("\n");
  }
}

void ICACHE_FLASH_ATTR logInit() {
  log_no_uart = flashConfig.log_mode == LOG_MODE_OFF; // ON unless set to always-off
  log_wr = 0;
  log_rd = 0;
  os_install_putc1((void *)log_write_char);
}

<|MERGE_RESOLUTION|>--- conflicted
+++ resolved
@@ -22,20 +22,9 @@
 // when we connect to wifi AP. Here this is gated by the flash setting
 void ICACHE_FLASH_ATTR
 log_uart(bool enable) {
-  if (!enable && !log_no_uart && flashConfig.log_mode != LOG_MODE_ON) {
-    // we're asked to turn uart off, and uart is on, and the flash setting isn't always-on
+	if (!enable && !log_no_uart && flashConfig.log_mode != LOG_MODE_ON) {
+		// we're asked to turn uart off, and uart is on, and the flash setting isn't always-on
 #if 1
-<<<<<<< HEAD
-    os_printf("Turning OFF uart log\n");
-    os_delay_us(4*1000L); // time for uart to flush
-    log_no_uart = !enable;
-#endif
-  } else if (enable && log_no_uart && flashConfig.log_mode != LOG_MODE_OFF) {
-    // we're asked to turn uart on, and uart is off, and the flash setting isn't always-off
-    log_no_uart = !enable;
-    os_printf("Turning ON uart log\n");
-  }
-=======
 #ifdef LOG_DBG
 		os_printf("Turning OFF uart log\n");
 #endif
@@ -49,124 +38,123 @@
 		os_printf("Turning ON uart log\n");
 #endif
 	}
->>>>>>> b7dd0b18
 }
 
 static void ICACHE_FLASH_ATTR
 log_write(char c) {
-  log_buf[log_wr] = c;
-  log_wr = (log_wr+1) % BUF_MAX;
-  if (log_wr == log_rd) {
-    log_rd = (log_rd+1) % BUF_MAX; // full, eat first char
-    log_pos++;
-  }
+	log_buf[log_wr] = c;
+	log_wr = (log_wr+1) % BUF_MAX;
+	if (log_wr == log_rd) {
+		log_rd = (log_rd+1) % BUF_MAX; // full, eat first char
+		log_pos++;
+	}
 }
 
 #if 0
 static char ICACHE_FLASH_ATTR
 log_read(void) {
-  char c = 0;
-  if (log_rd != log_wr) {
-    c = log_buf[log_rd];
-    log_rd = (log_rd+1) % BUF_MAX;
-  }
-  return c;
+	char c = 0;
+	if (log_rd != log_wr) {
+		c = log_buf[log_rd];
+		log_rd = (log_rd+1) % BUF_MAX;
+	}
+	return c;
 }
 #endif
 
 static void ICACHE_FLASH_ATTR
 log_write_char(char c) {
-  // Uart output unless disabled
-  if (!log_no_uart) {
-    if (log_newline) {
-      char buff[16];
-      int l = os_sprintf(buff, "%6d> ", (system_get_time()/1000)%1000000);
-      for (int i=0; i<l; i++)
-        uart0_write_char(buff[i]);
-      log_newline = false;
-    }
-    uart0_write_char(c);
-    if (c == '\n') {
-      log_newline = true;
-      uart0_write_char('\r');
-    }
-  }
-  // Store in log buffer
-  if (c == '\n') log_write('\r');
-  log_write(c);
+	// Uart output unless disabled
+	if (!log_no_uart) {
+		if (log_newline) {
+			char buff[16];
+			int l = os_sprintf(buff, "%6d> ", (system_get_time()/1000)%1000000);
+			for (int i=0; i<l; i++)
+				uart0_write_char(buff[i]);
+			log_newline = false;
+		}
+		uart0_write_char(c);
+		if (c == '\n') {
+			log_newline = true;
+			uart0_write_char('\r');
+		}
+	}
+	// Store in log buffer
+	if (c == '\n') log_write('\r');
+	log_write(c);
 }
 
 int ICACHE_FLASH_ATTR
 ajaxLog(HttpdConnData *connData) {
-  char buff[2048];
-  int len; // length of text in buff
-  int log_len = (log_wr+BUF_MAX-log_rd) % BUF_MAX; // num chars in log_buf
-  int start = 0; // offset onto log_wr to start sending out chars
+	char buff[2048];
+	int len; // length of text in buff
+	int log_len = (log_wr+BUF_MAX-log_rd) % BUF_MAX; // num chars in log_buf
+	int start = 0; // offset onto log_wr to start sending out chars
 
-  if (connData->conn==NULL) return HTTPD_CGI_DONE; // Connection aborted. Clean up.
-  jsonHeader(connData, 200);
+	if (connData->conn==NULL) return HTTPD_CGI_DONE; // Connection aborted. Clean up.
+	jsonHeader(connData, 200);
 
-  // figure out where to start in buffer based on URI param
-  len = httpdFindArg(connData->getArgs, "start", buff, sizeof(buff));
-  if (len > 0) {
-    start = atoi(buff);
-    if (start < log_pos) {
-      start = 0;
-    } else if (start >= log_pos+log_len) {
-      start = log_len;
-    } else {
-      start = start - log_pos;
-    }
-  }
+	// figure out where to start in buffer based on URI param
+	len = httpdFindArg(connData->getArgs, "start", buff, sizeof(buff));
+	if (len > 0) {
+		start = atoi(buff);
+		if (start < log_pos) {
+			start = 0;
+		} else if (start >= log_pos+log_len) {
+			start = log_len;
+		} else {
+			start = start - log_pos;
+		}
+	}
 
-  // start outputting
-  len = os_sprintf(buff, "{\"len\":%d, \"start\":%d, \"text\": \"",
-      log_len-start, log_pos+start);
+	// start outputting
+	len = os_sprintf(buff, "{\"len\":%d, \"start\":%d, \"text\": \"",
+			log_len-start, log_pos+start);
 
-  int rd = (log_rd+start) % BUF_MAX;
-  while (len < 2040 && rd != log_wr) {
-    uint8_t c = log_buf[rd];
-    if (c == '\\' || c == '"') {
-      buff[len++] = '\\';
-      buff[len++] = c;
-    } else if (c < ' ') {
-      len += os_sprintf(buff+len, "\\u%04x", c);
-    } else {
-      buff[len++] = c;
-    }
-    rd = (rd + 1) % BUF_MAX;
-  }
-  os_strcpy(buff+len, "\"}"); len+=2;
-  httpdSend(connData, buff, len);
-  return HTTPD_CGI_DONE;
+	int rd = (log_rd+start) % BUF_MAX;
+	while (len < 2040 && rd != log_wr) {
+		uint8_t c = log_buf[rd];
+		if (c == '\\' || c == '"') {
+			buff[len++] = '\\';
+			buff[len++] = c;
+		} else if (c < ' ') {
+			len += os_sprintf(buff+len, "\\u%04x", c);
+		} else {
+			buff[len++] = c;
+		}
+		rd = (rd + 1) % BUF_MAX;
+	}
+	os_strcpy(buff+len, "\"}"); len+=2;
+	httpdSend(connData, buff, len);
+	return HTTPD_CGI_DONE;
 }
 
 static char *dbg_mode[] = { "auto", "off", "on" };
 
 int ICACHE_FLASH_ATTR
 ajaxLogDbg(HttpdConnData *connData) {
-  if (connData->conn==NULL) return HTTPD_CGI_DONE; // Connection aborted. Clean up.
-  char buff[512];
-  int len, status = 400;
-  len = httpdFindArg(connData->getArgs, "mode", buff, sizeof(buff));
-  if (len > 0) {
-    int8_t mode = -1;
-    if (os_strcmp(buff, "auto") == 0) mode = LOG_MODE_AUTO;
-    if (os_strcmp(buff, "off") == 0)  mode = LOG_MODE_OFF;
-    if (os_strcmp(buff, "on") == 0)   mode = LOG_MODE_ON;
-    if (mode >= 0) {
-      flashConfig.log_mode = mode;
-      if (mode != LOG_MODE_AUTO) log_uart(mode == LOG_MODE_ON);
-      status = configSave() ? 200 : 400;
-    }
-  } else if (connData->requestType == HTTPD_METHOD_GET) {
-    status = 200;
-  }
+	if (connData->conn==NULL) return HTTPD_CGI_DONE; // Connection aborted. Clean up.
+	char buff[512];
+	int len, status = 400;
+	len = httpdFindArg(connData->getArgs, "mode", buff, sizeof(buff));
+	if (len > 0) {
+		int8_t mode = -1;
+		if (os_strcmp(buff, "auto") == 0) mode = LOG_MODE_AUTO;
+		if (os_strcmp(buff, "off") == 0)  mode = LOG_MODE_OFF;
+		if (os_strcmp(buff, "on") == 0)   mode = LOG_MODE_ON;
+		if (mode >= 0) {
+			flashConfig.log_mode = mode;
+			if (mode != LOG_MODE_AUTO) log_uart(mode == LOG_MODE_ON);
+			status = configSave() ? 200 : 400;
+		}
+	} else if (connData->requestType == HTTPD_METHOD_GET) {
+		status = 200;
+	}
 
-  jsonHeader(connData, status);
-  os_sprintf(buff, "{\"mode\": \"%s\"}", dbg_mode[flashConfig.log_mode]);
-  httpdSend(connData, buff, -1);
-  return HTTPD_CGI_DONE;
+	jsonHeader(connData, status);
+	os_sprintf(buff, "{\"mode\": \"%s\"}", dbg_mode[flashConfig.log_mode]);
+	httpdSend(connData, buff, -1);
+	return HTTPD_CGI_DONE;
 }
 
 void ICACHE_FLASH_ATTR dumpMem(void *addr, int len) {
@@ -184,9 +172,9 @@
 }
 
 void ICACHE_FLASH_ATTR logInit() {
-  log_no_uart = flashConfig.log_mode == LOG_MODE_OFF; // ON unless set to always-off
-  log_wr = 0;
-  log_rd = 0;
+	log_no_uart = flashConfig.log_mode == LOG_MODE_OFF; // ON unless set to always-off
+	log_wr = 0;
+	log_rd = 0;
   os_install_putc1((void *)log_write_char);
 }
 
