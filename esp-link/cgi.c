--- conflicted
+++ resolved
@@ -16,7 +16,6 @@
 
 #include <esp8266.h>
 #include "cgi.h"
-<<<<<<< HEAD
 static char* chipIdStr = "";
 char* ICACHE_FLASH_ATTR system_get_chip_id_str(){
   if (os_strlen(chipIdStr) == 0) {
@@ -24,22 +23,20 @@
     os_sprintf(chipIdStr, "%06x", system_get_chip_id());
   }
   return chipIdStr;
-=======
-#include "espfs.h"
+}
 
 void noCacheHeaders(HttpdConnData *connData, int code) {
-  httpdStartResponse(connData, code);
-  httpdHeader(connData, "Cache-Control", "no-cache, no-store, must-revalidate");
-  httpdHeader(connData, "Pragma", "no-cache");
-  httpdHeader(connData, "Expires", "0");
->>>>>>> 5d03ac55
+	httpdStartResponse(connData, code);
+	httpdHeader(connData, "Cache-Control", "no-cache, no-store, must-revalidate");
+	httpdHeader(connData, "Pragma", "no-cache");
+	httpdHeader(connData, "Expires", "0");
 }
 
 void ICACHE_FLASH_ATTR
 jsonHeader(HttpdConnData *connData, int code) {
   noCacheHeaders(connData, code);
-  httpdHeader(connData, "Content-Type", "application/json");
-  httpdEndHeaders(connData);
+	httpdHeader(connData, "Content-Type", "application/json");
+	httpdEndHeaders(connData);
 }
 
 void ICACHE_FLASH_ATTR
@@ -61,7 +58,7 @@
     os_sprintf(buff, "Value for %s too long (%d > %d allowed)", name, len, max_len-1);
     errorResponse(connData, 400, buff);
     return -1;
-  }
+      }
   strcpy(config, buff);
   return 1;
 }
@@ -75,59 +72,96 @@
   if (strcmp(buff, "1") == 0 || strcmp(buff, "true") == 0) {
     *config = true;
     return 1;
-  }
+      }
   if (strcmp(buff, "0") == 0 || strcmp(buff, "false") == 0) {
     *config = false;
     return 1;
-  }
+      }
   os_sprintf(buff, "Invalid value for %s", name);
   errorResponse(connData, 400, buff);
   return -1;
 }
 
+uint8_t ICACHE_FLASH_ATTR
+UTILS_StrToIP(const char* str, void *ip){
+  /* The count of the number of bytes processed. */
+  int i;
+  /* A pointer to the next digit to process. */
+  const char * start;
+
+  start = str;
+  for (i = 0; i < 4; i++) {
+    /* The digit being processed. */
+    char c;
+    /* The value of this byte. */
+    int n = 0;
+    while (1) {
+      c = *start;
+      start++;
+      if (c >= '0' && c <= '9') {
+        n *= 10;
+        n += c - '0';
+      }
+      /* We insist on stopping at "." if we are still parsing
+      the first, second, or third numbers. If we have reached
+      the end of the numbers, we will allow any character. */
+      else if ((i < 3 && c == '.') || i == 3) {
+        break;
+      }
+      else {
+        return 0;
+      }
+    }
+    if (n >= 256) {
+      return 0;
+    }
+    ((uint8_t*)ip)[i] = n;
+  }
+  return 1;
+}
 
 #define TOKEN(x) (os_strcmp(token, x) == 0)
 #if 0
 // Handle system information variables and print their value, returns the number of
 // characters appended to buff
 int ICACHE_FLASH_ATTR printGlobalInfo(char *buff, int buflen, char *token) {
-  if (TOKEN("si_chip_id")) {
-    return os_sprintf(buff, "0x%x", system_get_chip_id());
-  } else if (TOKEN("si_freeheap")) {
-    return os_sprintf(buff, "%dKB", system_get_free_heap_size()/1024);
-  } else if (TOKEN("si_uptime")) {
-    uint32 t = system_get_time() / 1000000; // in seconds
-    return os_sprintf(buff, "%dd%dh%dm%ds", t/(24*3600), (t/(3600))%24, (t/60)%60, t%60);
-  } else if (TOKEN("si_boot_version")) {
-    return os_sprintf(buff, "%d", system_get_boot_version());
-  } else if (TOKEN("si_boot_address")) {
-    return os_sprintf(buff, "0x%x", system_get_userbin_addr());
-  } else if (TOKEN("si_cpu_freq")) {
-    return os_sprintf(buff, "%dMhz", system_get_cpu_freq());
-  } else {
-    return 0;
-  }
+	if (TOKEN("si_chip_id")) {
+		return os_sprintf(buff, "0x%x", system_get_chip_id());
+	} else if (TOKEN("si_freeheap")) {
+		return os_sprintf(buff, "%dKB", system_get_free_heap_size()/1024);
+	} else if (TOKEN("si_uptime")) {
+		uint32 t = system_get_time() / 1000000; // in seconds
+		return os_sprintf(buff, "%dd%dh%dm%ds", t/(24*3600), (t/(3600))%24, (t/60)%60, t%60);
+	} else if (TOKEN("si_boot_version")) {
+		return os_sprintf(buff, "%d", system_get_boot_version());
+	} else if (TOKEN("si_boot_address")) {
+		return os_sprintf(buff, "0x%x", system_get_userbin_addr());
+	} else if (TOKEN("si_cpu_freq")) {
+		return os_sprintf(buff, "%dMhz", system_get_cpu_freq());
+	} else {
+		return 0;
+	}
 }
 #endif
 
 extern char *esp_link_version; // in user_main.c
 
 int ICACHE_FLASH_ATTR cgiMenu(HttpdConnData *connData) {
-  if (connData->conn==NULL) return HTTPD_CGI_DONE; // Connection aborted. Clean up.
-  char buff[1024];
-  // don't use jsonHeader so the response does get cached
-  httpdStartResponse(connData, 200);
-  httpdHeader(connData, "Cache-Control", "max-age=3600, must-revalidate");
-  httpdHeader(connData, "Content-Type", "application/json");
-  httpdEndHeaders(connData);
-  // construct json response
-  os_sprintf(buff,
+	if (connData->conn==NULL) return HTTPD_CGI_DONE; // Connection aborted. Clean up.
+	char buff[1024];
+	// don't use jsonHeader so the response does get cached
+	httpdStartResponse(connData, 200);
+	httpdHeader(connData, "Cache-Control", "max-age=3600, must-revalidate");
+	httpdHeader(connData, "Content-Type", "application/json");
+	httpdEndHeaders(connData);
+	// construct json response
+	os_sprintf(buff,
       "{\"menu\": [\"Home\", \"/home.html\", "
       "\"Wifi\", \"/wifi/wifi.html\","
       "\"\xC2\xB5" "C Console\", \"/console.html\", "
       "\"REST/MQTT\", \"/mqtt.html\","
       "\"Debug log\", \"/log.html\" ],\n"
-      " \"version\": \"%s\" }", esp_link_version);
-  httpdSend(connData, buff, -1);
-  return HTTPD_CGI_DONE;
+			" \"version\": \"%s\" }", esp_link_version);
+	httpdSend(connData, buff, -1);
+	return HTTPD_CGI_DONE;
 }