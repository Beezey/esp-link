/*
Cgi/template routines for the /wifi url.
*/

/*
 * ----------------------------------------------------------------------------
 * "THE BEER-WARE LICENSE" (Revision 42):
 * Jeroen Domburg <jeroen@spritesmods.com> wrote this file. As long as you retain
 * this notice you can do whatever you want with this stuff. If we meet some day,
 * and you think this stuff is worth it, you can buy me a beer in return.
 * ----------------------------------------------------------------------------
 * Heavily modified and enhanced by Thorsten von Eicken in 2015
 * ----------------------------------------------------------------------------
 */


#include <esp8266.h>
#include "cgiwifi.h"
#include "cgi.h"
#include "status.h"
#include "config.h"
#include "log.h"
#include "sntp.h"

#ifdef CGIWIFI_DBG
#define DBG(format, ...) do { os_printf(format, ## __VA_ARGS__); } while(0)
#else
#define DBG(format, ...) do { } while(0)
#endif

static void wifiStartMDNS(struct ip_addr);
static void wifiStartSNTP();

// ===== wifi status change callbacks
static WifiStateChangeCb wifi_state_change_cb[4];

uint8_t wifiState = wifiIsDisconnected;
// reasons for which a connection failed
uint8_t wifiReason = 0;
static char *wifiReasons[] = {
  "", "unspecified", "auth_expire", "auth_leave", "assoc_expire", "assoc_toomany", "not_authed",
  "not_assoced", "assoc_leave", "assoc_not_authed", "disassoc_pwrcap_bad", "disassoc_supchan_bad",
  "ie_invalid", "mic_failure", "4way_handshake_timeout", "group_key_update_timeout",
  "ie_in_4way_differs", "group_cipher_invalid", "pairwise_cipher_invalid", "akmp_invalid",
  "unsupp_rsn_ie_version", "invalid_rsn_ie_cap", "802_1x_auth_failed", "cipher_suite_rejected",
  "beacon_timeout", "no_ap_found" };

static char *wifiMode[] = { 0, "STA", "AP", "AP+STA" };
static char *wifiPhy[]  = { 0, "11b", "11g", "11n" };

void (*wifiStatusCb)(uint8_t); // callback when wifi status changes

static char* ICACHE_FLASH_ATTR wifiGetReason(void) {
  if (wifiReason <= 24) return wifiReasons[wifiReason];
  if (wifiReason >= 200 && wifiReason <= 201) return wifiReasons[wifiReason-200+24];
  return wifiReasons[1];
}

// handler for wifi status change callback coming in from espressif library
static void ICACHE_FLASH_ATTR wifiHandleEventCb(System_Event_t *evt) {
  switch (evt->event) {
  case EVENT_STAMODE_CONNECTED:
    wifiState = wifiIsConnected;
    wifiReason = 0;
    DBG("Wifi connected to ssid %s, ch %d\n", evt->event_info.connected.ssid,
        evt->event_info.connected.channel);
    statusWifiUpdate(wifiState);
    break;
  case EVENT_STAMODE_DISCONNECTED:
    wifiState = wifiIsDisconnected;
    wifiReason = evt->event_info.disconnected.reason;
    DBG("Wifi disconnected from ssid %s, reason %s (%d)\n",
        evt->event_info.disconnected.ssid, wifiGetReason(), evt->event_info.disconnected.reason);
    statusWifiUpdate(wifiState);
    break;
  case EVENT_STAMODE_AUTHMODE_CHANGE:
    DBG("Wifi auth mode: %d -> %d\n",
        evt->event_info.auth_change.old_mode, evt->event_info.auth_change.new_mode);
    break;
  case EVENT_STAMODE_GOT_IP:
    wifiState = wifiGotIP;
    wifiReason = 0;
    DBG("Wifi got ip:" IPSTR ",mask:" IPSTR ",gw:" IPSTR "\n",
        IP2STR(&evt->event_info.got_ip.ip), IP2STR(&evt->event_info.got_ip.mask),
        IP2STR(&evt->event_info.got_ip.gw));
    statusWifiUpdate(wifiState);
    wifiStartMDNS(evt->event_info.got_ip.ip);
    wifiStartSNTP();
    break;
  case EVENT_SOFTAPMODE_STACONNECTED:
    DBG("Wifi AP: station " MACSTR " joined, AID = %d\n",
        MAC2STR(evt->event_info.sta_connected.mac), evt->event_info.sta_connected.aid);
    break;
  case EVENT_SOFTAPMODE_STADISCONNECTED:
    DBG("Wifi AP: station " MACSTR " left, AID = %d\n",
        MAC2STR(evt->event_info.sta_disconnected.mac), evt->event_info.sta_disconnected.aid);
    break;
  default:
    break;
  }

  for (int i = 0; i < 4; i++) {
    if (wifi_state_change_cb[i] != NULL) (wifi_state_change_cb[i])(wifiState);
  }
}

void ICACHE_FLASH_ATTR
wifiAddStateChangeCb(WifiStateChangeCb cb) {
  for (int i = 0; i < 4; i++) {
    if (wifi_state_change_cb[i] == cb) return;
    if (wifi_state_change_cb[i] == NULL) {
      wifi_state_change_cb[i] = cb;
      return;
    }
  }
  DBG("WIFI: max state change cb count exceeded\n");
}

<<<<<<< HEAD
static bool mdns_started = false;
=======
static bool mdns_started = true;
static struct mdns_info mdns_info;
>>>>>>> 91b35f34

static ICACHE_FLASH_ATTR
void wifiStartMDNS(struct ip_addr ip) {
  if (!mdns_started) {
    struct mdns_info *mdns_info = (struct mdns_info *)os_zalloc(sizeof(struct mdns_info));
    mdns_info->host_name = flashConfig.hostname;
    mdns_info->server_name = "arduino"; // service name
    mdns_info->server_port = 80;     // service port
    mdns_info->ipAddr = ip.addr;
    espconn_mdns_init(mdns_info);
    mdns_started = true;    
  }
}

static bool sntp_started = false;

static ETSTimer sntp_timer;

void ICACHE_FLASH_ATTR 
user_check_sntp_stamp(void *arg){
  uint32 current_stamp;
  current_stamp = sntp_get_current_timestamp();
  if (current_stamp == 0){
    os_timer_arm(&sntp_timer, 100, 0);
  }
  else{
    os_timer_disarm(&sntp_timer);
    os_printf("sntp: %d, %s \n", current_stamp, sntp_get_real_time(current_stamp));
  }
}

static ICACHE_FLASH_ATTR
void wifiStartSNTP() {
  if (!sntp_started) {
    ip_addr_t *addr = (ip_addr_t *)os_zalloc(sizeof(ip_addr_t));
    sntp_setservername(0, "us.pool.ntp.org"); // set server 0 by domain name
    sntp_setservername(1, "ntp.sjtu.edu.cn"); // set server 1 by domain name
    IP4_ADDR(addr, 210, 72, 145, 44);
    sntp_setserver(2, addr); // set server 2 by IP address
    sntp_init();
    os_free(addr);
    
    os_timer_disarm(&sntp_timer);
    os_timer_setfn(&sntp_timer, (os_timer_func_t *)user_check_sntp_stamp, NULL);
    os_timer_arm(&sntp_timer, 100, 0);
    sntp_started = true;
  }
}

// ===== wifi scanning

//WiFi access point data
typedef struct {
  char ssid[32];
  sint8 rssi;
  char enc;
} ApData;

//Scan result
typedef struct {
  char scanInProgress; //if 1, don't access the underlying stuff from the webpage.
  ApData **apData;
  int noAps;
} ScanResultData;

//Static scan status storage.
static ScanResultData cgiWifiAps;

//Callback the code calls when a wlan ap scan is done. Basically stores the result in
//the cgiWifiAps struct.
void ICACHE_FLASH_ATTR wifiScanDoneCb(void *arg, STATUS status) {
  int n;
  struct bss_info *bss_link = (struct bss_info *)arg;

  if (status!=OK) {
    DBG("wifiScanDoneCb status=%d\n", status);
    cgiWifiAps.scanInProgress=0;
    return;
  }

  //Clear prev ap data if needed.
  if (cgiWifiAps.apData!=NULL) {
    for (n=0; n<cgiWifiAps.noAps; n++) os_free(cgiWifiAps.apData[n]);
    os_free(cgiWifiAps.apData);
  }

  //Count amount of access points found.
  n=0;
  while (bss_link != NULL) {
    bss_link = bss_link->next.stqe_next;
    n++;
  }
  //Allocate memory for access point data
  cgiWifiAps.apData=(ApData **)os_malloc(sizeof(ApData *)*n);
  cgiWifiAps.noAps=n;
  DBG("Scan done: found %d APs\n", n);

  //Copy access point data to the static struct
  n=0;
  bss_link = (struct bss_info *)arg;
  while (bss_link != NULL) {
    if (n>=cgiWifiAps.noAps) {
      //This means the bss_link changed under our nose. Shouldn't happen!
      //Break because otherwise we will write in unallocated memory.
      DBG("Huh? I have more than the allocated %d aps!\n", cgiWifiAps.noAps);
      break;
    }
    //Save the ap data.
    cgiWifiAps.apData[n]=(ApData *)os_malloc(sizeof(ApData));
    cgiWifiAps.apData[n]->rssi=bss_link->rssi;
    cgiWifiAps.apData[n]->enc=bss_link->authmode;
    strncpy(cgiWifiAps.apData[n]->ssid, (char*)bss_link->ssid, 32);
    DBG("bss%d: %s (%d)\n", n+1, (char*)bss_link->ssid, bss_link->rssi);

    bss_link = bss_link->next.stqe_next;
    n++;
  }
  //We're done.
  cgiWifiAps.scanInProgress=0;
}

static ETSTimer scanTimer;
static void ICACHE_FLASH_ATTR scanStartCb(void *arg) {
  DBG("Starting a scan\n");
  wifi_station_scan(NULL, wifiScanDoneCb);
}

static int ICACHE_FLASH_ATTR cgiWiFiStartScan(HttpdConnData *connData) {
  if (connData->conn==NULL) return HTTPD_CGI_DONE; // Connection aborted. Clean up.
  jsonHeader(connData, 200);
  if (!cgiWifiAps.scanInProgress) {
    cgiWifiAps.scanInProgress = 1;
    os_timer_disarm(&scanTimer);
    os_timer_setfn(&scanTimer, scanStartCb, NULL);
    os_timer_arm(&scanTimer, 200, 0);
  }
  return HTTPD_CGI_DONE;
}

static int ICACHE_FLASH_ATTR cgiWiFiGetScan(HttpdConnData *connData) {
  if (connData->conn==NULL) return HTTPD_CGI_DONE; // Connection aborted. Clean up.
  char buff[1460];
  const int chunk = 1460/64; // ssid is up to 32 chars
  int len = 0;

  os_printf("GET scan: cgiData=%d noAps=%d\n", (int)connData->cgiData, cgiWifiAps.noAps);

  // handle continuation call, connData->cgiData-1 is the position in the scan results where we
  // we need to continue sending from (using -1 'cause 0 means it's the first call)
  if (connData->cgiData) {
    int next = (int)connData->cgiData-1;
    int pos = next;
    while (pos < cgiWifiAps.noAps && pos < next+chunk) {
      len += os_sprintf(buff+len, "{\"essid\": \"%s\", \"rssi\": %d, \"enc\": \"%d\"}%c\n",
        cgiWifiAps.apData[pos]->ssid, cgiWifiAps.apData[pos]->rssi, cgiWifiAps.apData[pos]->enc,
        (pos+1 == cgiWifiAps.noAps) ? ' ' : ',');
      pos++;
    }
    // done or more?
    if (pos == cgiWifiAps.noAps) {
      len += os_sprintf(buff+len, "]}}\n");
      httpdSend(connData, buff, len);
      return HTTPD_CGI_DONE;
    } else {
      connData->cgiData = (void*)(pos+1);
      httpdSend(connData, buff, len);
      return HTTPD_CGI_MORE;
    }
  }

  jsonHeader(connData, 200);

  if (cgiWifiAps.scanInProgress==1) {
    //We're still scanning. Tell Javascript code that.
    len = os_sprintf(buff, "{\n \"result\": { \n\"inProgress\": \"1\"\n }\n}\n");
    httpdSend(connData, buff, len);
    return HTTPD_CGI_DONE;
  }

  len = os_sprintf(buff, "{\"result\": {\"inProgress\": \"0\", \"APs\": [\n");
  connData->cgiData = (void *)1; // start with first result next time we're called
  httpdSend(connData, buff, len);
  return HTTPD_CGI_MORE;
}

int ICACHE_FLASH_ATTR cgiWiFiScan(HttpdConnData *connData) {
  if (connData->requestType == HTTPD_METHOD_GET) {
    return cgiWiFiGetScan(connData);
  } else if (connData->requestType == HTTPD_METHOD_POST) {
    return cgiWiFiStartScan(connData);
  } else {
    jsonHeader(connData, 404);
    return HTTPD_CGI_DONE;
  }
}

// ===== timers to change state and rescue from failed associations

// reset timer changes back to STA+AP if we can't associate
#define RESET_TIMEOUT (15000) // 15 seconds
static ETSTimer resetTimer;

// This routine is ran some time after a connection attempt to an access point. If
// the connect succeeds, this gets the module in STA-only mode. If it fails, it ensures
// that the module is in STA+AP mode so the user has a chance to recover.
static void ICACHE_FLASH_ATTR resetTimerCb(void *arg) {
  int x = wifi_station_get_connect_status();
  int m = wifi_get_opmode() & 0x3;
  DBG("Wifi check: mode=%s status=%d\n", wifiMode[m], x);

  if (x == STATION_GOT_IP) {
    if (m != 1) {
#ifdef CHANGE_TO_STA
      // We're happily connected, go to STA mode
      DBG("Wifi got IP. Going into STA mode..\n");
      wifi_set_opmode(1);
      os_timer_arm(&resetTimer, RESET_TIMEOUT, 0); // check one more time after switching to STA-only
#endif
    }
    log_uart(false);
    // no more resetTimer at this point, gotta use physical reset to recover if in trouble
  } else {
    if (m != 3) {
      DBG("Wifi connect failed. Going into STA+AP mode..\n");
      wifi_set_opmode(3);
    }
    log_uart(true);
    DBG("Enabling/continuing uart log\n");
    os_timer_arm(&resetTimer, RESET_TIMEOUT, 0);
  }
}

// Temp store for new ap info.
static struct station_config stconf;
// Reassociate timer to delay change of association so the original request can finish
static ETSTimer reassTimer;

// Callback actually doing reassociation
static void ICACHE_FLASH_ATTR reassTimerCb(void *arg) {
  DBG("Wifi changing association\n");
  wifi_station_disconnect();
  stconf.bssid_set = 0;
  wifi_station_set_config(&stconf);
  wifi_station_connect();
  // Schedule check, we give some extra time (4x) 'cause the reassociation can cause the AP
  // to have to change channel, and then the client needs to follow before it can see the
  // IP address
  os_timer_disarm(&resetTimer);
  os_timer_setfn(&resetTimer, resetTimerCb, NULL);
  os_timer_arm(&resetTimer, 4*RESET_TIMEOUT, 0);
}

// This cgi uses the routines above to connect to a specific access point with the
// given ESSID using the given password.
int ICACHE_FLASH_ATTR cgiWiFiConnect(HttpdConnData *connData) {
  char essid[128];
  char passwd[128];

  if (connData->conn==NULL) return HTTPD_CGI_DONE;

  int el = httpdFindArg(connData->getArgs, "essid", essid, sizeof(essid));
  int pl = httpdFindArg(connData->getArgs, "passwd", passwd, sizeof(passwd));

  if (el > 0 && pl >= 0) {
    //Set to 0 if you want to disable the actual reconnecting bit
    os_strncpy((char*)stconf.ssid, essid, 32);
    os_strncpy((char*)stconf.password, passwd, 64);
    DBG("Wifi try to connect to AP %s pw %s\n", essid, passwd);

    //Schedule disconnect/connect
    os_timer_disarm(&reassTimer);
    os_timer_setfn(&reassTimer, reassTimerCb, NULL);
    os_timer_arm(&reassTimer, 1000, 0); // 1 second for the response of this request to make it
    jsonHeader(connData, 200);
  } else {
    jsonHeader(connData, 400);
    httpdSend(connData, "Cannot parse ssid or password", -1);
  }
  return HTTPD_CGI_DONE;
}

static bool parse_ip(char *buff, ip_addr_t *ip_ptr) {
  char *next = buff; // where to start parsing next integer
  int found = 0;     // number of integers parsed
  uint32_t ip = 0;   // the ip addres parsed
  for (int i=0; i<32; i++) { // 32 is just a safety limit
    char c = buff[i];
    if (c == '.' || c == 0) {
      // parse the preceding integer and accumulate into IP address
      bool last = c == 0;
      buff[i] = 0;
      uint32_t v = atoi(next);
      ip = ip | ((v&0xff)<<(found*8));
      next = buff+i+1; // next integer starts after the '.'
      found++;
      if (last) { // if at end of string we better got 4 integers
        ip_ptr->addr = ip;
        return found == 4;
      }
      continue;
    }
    if (c < '0' || c > '9') return false;
  }
  return false;
}

#ifdef DEBUGIP
static void ICACHE_FLASH_ATTR debugIP() {
  struct ip_info info;
  if (wifi_get_ip_info(0, &info)) {
    os_printf("\"ip\": \"%d.%d.%d.%d\"\n", IP2STR(&info.ip.addr));
    os_printf("\"netmask\": \"%d.%d.%d.%d\"\n", IP2STR(&info.netmask.addr));
    os_printf("\"gateway\": \"%d.%d.%d.%d\"\n", IP2STR(&info.gw.addr));
    os_printf("\"hostname\": \"%s\"\n", wifi_station_get_hostname());
  } else {
    os_printf("\"ip\": \"-none-\"\n");
  }
}
#endif

// configure Wifi, specifically DHCP vs static IP address based on flash config
void ICACHE_FLASH_ATTR configWifiIP() {
  if (flashConfig.staticip == 0) {
    // let's DHCP!
    wifi_station_set_hostname(flashConfig.hostname);
    if (wifi_station_dhcpc_status() == DHCP_STARTED)
      wifi_station_dhcpc_stop();
    wifi_station_dhcpc_start();
    DBG("Wifi uses DHCP, hostname=%s\n", flashConfig.hostname);
  } else {
    // no DHCP, we got static network config!
    wifi_station_dhcpc_stop();
    struct ip_info ipi;
    ipi.ip.addr = flashConfig.staticip;
    ipi.netmask.addr = flashConfig.netmask;
    ipi.gw.addr = flashConfig.gateway;
    wifi_set_ip_info(0, &ipi);
    DBG("Wifi uses static IP %d.%d.%d.%d\n", IP2STR(&ipi.ip.addr));
  }
#ifdef DEBUGIP
  debugIP();
#endif
}

// Change special settings
int ICACHE_FLASH_ATTR cgiWiFiSpecial(HttpdConnData *connData) {
  char dhcp[8];
  char staticip[20];
  char netmask[20];
  char gateway[20];

  if (connData->conn==NULL) return HTTPD_CGI_DONE;

  // get args and their string lengths
  int dl = httpdFindArg(connData->getArgs, "dhcp", dhcp, sizeof(dhcp));
  int sl = httpdFindArg(connData->getArgs, "staticip", staticip, sizeof(staticip));
  int nl = httpdFindArg(connData->getArgs, "netmask", netmask, sizeof(netmask));
  int gl = httpdFindArg(connData->getArgs, "gateway", gateway, sizeof(gateway));

  if (!(dl > 0 && sl >= 0 && nl >= 0 && gl >= 0)) {
    jsonHeader(connData, 400);
    httpdSend(connData, "Request is missing fields", -1);
    return HTTPD_CGI_DONE;
  }

  char url[64]; // redirect URL
  if (os_strcmp(dhcp, "off") == 0) {
    // parse static IP params
    struct ip_info ipi;
    bool ok = parse_ip(staticip, &ipi.ip);
    if (nl > 0) ok = ok && parse_ip(netmask, &ipi.netmask);
    else IP4_ADDR(&ipi.netmask, 255, 255, 255, 0);
    if (gl > 0) ok = ok && parse_ip(gateway, &ipi.gw);
    else ipi.gw.addr = 0;
    if (!ok) {
      jsonHeader(connData, 400);
      httpdSend(connData, "Cannot parse static IP config", -1);
      return HTTPD_CGI_DONE;
    }
    // save the params in flash
    flashConfig.staticip = ipi.ip.addr;
    flashConfig.netmask = ipi.netmask.addr;
    flashConfig.gateway = ipi.gw.addr;
    // construct redirect URL
    os_sprintf(url, "{\"url\": \"http://%d.%d.%d.%d\"}", IP2STR(&ipi.ip));

  } else {
    // dynamic IP
    flashConfig.staticip = 0;
    os_sprintf(url, "{\"url\": \"http://%s\"}", flashConfig.hostname);
  }

  configSave(); // ignore error...
  // schedule change-over
  os_timer_disarm(&reassTimer);
  os_timer_setfn(&reassTimer, configWifiIP, NULL);
  os_timer_arm(&reassTimer, 1000, 0); // 1 second for the response of this request to make it
  // return redirect info
  jsonHeader(connData, 200);
  httpdSend(connData, url, -1);
  return HTTPD_CGI_DONE;
}

//This cgi changes the operating mode: STA / AP / STA+AP
int ICACHE_FLASH_ATTR cgiWiFiSetMode(HttpdConnData *connData) {
  int len;
  char buff[1024];

  if (connData->conn==NULL) return HTTPD_CGI_DONE; // Connection aborted. Clean up.

  len=httpdFindArg(connData->getArgs, "mode", buff, sizeof(buff));
  if (len!=0) {
    int m = atoi(buff);
    DBG("Wifi switching to mode %d\n", m);
    wifi_set_opmode(m&3);
    if (m == 1) {
      // STA-only mode, reset into STA+AP after a timeout if we don't get an IP address
      os_timer_disarm(&resetTimer);
      os_timer_setfn(&resetTimer, resetTimerCb, NULL);
      os_timer_arm(&resetTimer, RESET_TIMEOUT, 0);
    }
    jsonHeader(connData, 200);
  } else {
    jsonHeader(connData, 400);
  }
  return HTTPD_CGI_DONE;
}

static char *connStatuses[] = { "idle", "connecting", "wrong password", "AP not found",
                         "failed", "got IP address" };

static char *wifiWarn[] = { 0,
  "Switch to <a href=\\\"#\\\" onclick=\\\"changeWifiMode(3)\\\">STA+AP mode</a>",
  "<b>Can't scan in this mode!</b> Switch to <a href=\\\"#\\\" onclick=\\\"changeWifiMode(3)\\\">STA+AP mode</a>",
  "Switch to <a href=\\\"#\\\" onclick=\\\"changeWifiMode(1)\\\">STA mode</a>",
};

#ifdef CHANGE_TO_STA
#define MODECHANGE "yes"
#else
#define MODECHANGE "no"
#endif

// print various Wifi information into json buffer
int ICACHE_FLASH_ATTR printWifiInfo(char *buff) {
  int len;

  struct station_config stconf;
  wifi_station_get_config(&stconf);

  uint8_t op = wifi_get_opmode() & 0x3;
  char *mode = wifiMode[op];
  char *status = "unknown";
  int st = wifi_station_get_connect_status();
  if (st >= 0 && st < sizeof(connStatuses)) status = connStatuses[st];
  int p = wifi_get_phy_mode();
  char *phy = wifiPhy[p&3];
  char *warn = wifiWarn[op];
  sint8 rssi = wifi_station_get_rssi();
  if (rssi > 0) rssi = 0;
  uint8 mac_addr[6];
  wifi_get_macaddr(0, mac_addr);
  uint8_t chan = wifi_get_channel();

  len = os_sprintf(buff,
    "\"mode\": \"%s\", \"modechange\": \"%s\", \"ssid\": \"%s\", \"status\": \"%s\", \"phy\": \"%s\", "
    "\"rssi\": \"%ddB\", \"warn\": \"%s\", \"mac\":\"%02x:%02x:%02x:%02x:%02x:%02x\", \"chan\":%d",
    mode, MODECHANGE, (char*)stconf.ssid, status, phy, rssi, warn,
    mac_addr[0], mac_addr[1], mac_addr[2], mac_addr[3], mac_addr[4], mac_addr[5], chan);

  struct ip_info info;
  if (wifi_get_ip_info(0, &info)) {
    len += os_sprintf(buff+len, ", \"ip\": \"%d.%d.%d.%d\"", IP2STR(&info.ip.addr));
    len += os_sprintf(buff+len, ", \"netmask\": \"%d.%d.%d.%d\"", IP2STR(&info.netmask.addr));
    len += os_sprintf(buff+len, ", \"gateway\": \"%d.%d.%d.%d\"", IP2STR(&info.gw.addr));
    len += os_sprintf(buff+len, ", \"hostname\": \"%s\"", flashConfig.hostname);
  } else {
    len += os_sprintf(buff+len, ", \"ip\": \"-none-\"");
  }
  len += os_sprintf(buff+len, ", \"staticip\": \"%d.%d.%d.%d\"", IP2STR(&flashConfig.staticip));
  len += os_sprintf(buff+len, ", \"dhcp\": \"%s\"", flashConfig.staticip > 0 ? "off" : "on");

  return len;
}

int ICACHE_FLASH_ATTR cgiWiFiConnStatus(HttpdConnData *connData) {
  char buff[1024];
  int len;

  if (connData->conn==NULL) return HTTPD_CGI_DONE; // Connection aborted. Clean up.
  jsonHeader(connData, 200);

  len = os_sprintf(buff, "{");
  len += printWifiInfo(buff+len);
  len += os_sprintf(buff+len, ", ");

  if (wifiReason != 0) {
    len += os_sprintf(buff+len, "\"reason\": \"%s\", ", wifiGetReason());
  }

#if 0
  // commented out 'cause often the client that requested the change can't get a request in to
  // find out that it succeeded. Better to just wait the std 15 seconds...
  int st=wifi_station_get_connect_status();
  if (st == STATION_GOT_IP) {
    if (wifi_get_opmode() != 1) {
      // Reset into AP-only mode sooner.
      os_timer_disarm(&resetTimer);
      os_timer_setfn(&resetTimer, resetTimerCb, NULL);
      os_timer_arm(&resetTimer, 1000, 0);
    }
  }
#endif

  len += os_sprintf(buff+len, "\"x\":0}\n");
  //DBG("  -> %s\n", buff);
  httpdSend(connData, buff, len);
  return HTTPD_CGI_DONE;
}

// Cgi to return various Wifi information
int ICACHE_FLASH_ATTR cgiWifiInfo(HttpdConnData *connData) {
  char buff[1024];

  if (connData->conn==NULL) return HTTPD_CGI_DONE; // Connection aborted. Clean up.

  os_strcpy(buff, "{");
  printWifiInfo(buff+1);
  os_strcat(buff, "}");

  jsonHeader(connData, 200);
  httpdSend(connData, buff, -1);
  return HTTPD_CGI_DONE;
}

// Init the wireless, which consists of setting a timer if we expect to connect to an AP
// so we can revert to STA+AP mode if we can't connect.
void ICACHE_FLASH_ATTR wifiInit() {
  // wifi_set_phy_mode(2); // limit to 802.11b/g 'cause n is flaky
  int x = wifi_get_opmode() & 0x3;
  DBG("Wifi init, mode=%s\n", wifiMode[x]);
  configWifiIP();

  // The default sleep mode should be modem_sleep, but we set it here explicitly for good
  // measure. We can't use light_sleep because that powers off everthing and we would loose
  // all connections.
  wifi_set_sleep_type(MODEM_SLEEP_T);

  wifi_set_event_handler_cb(wifiHandleEventCb);
  // check on the wifi in a few seconds to see whether we need to switch mode
  os_timer_disarm(&resetTimer);
  os_timer_setfn(&resetTimer, resetTimerCb, NULL);
  os_timer_arm(&resetTimer, RESET_TIMEOUT, 0);
}
<|MERGE_RESOLUTION|>--- conflicted
+++ resolved
@@ -13,14 +13,12 @@
  * ----------------------------------------------------------------------------
  */
 
-
 #include <esp8266.h>
 #include "cgiwifi.h"
 #include "cgi.h"
 #include "status.h"
 #include "config.h"
 #include "log.h"
-#include "sntp.h"
 
 #ifdef CGIWIFI_DBG
 #define DBG(format, ...) do { os_printf(format, ## __VA_ARGS__); } while(0)
@@ -28,8 +26,7 @@
 #define DBG(format, ...) do { } while(0)
 #endif
 
-static void wifiStartMDNS(struct ip_addr);
-static void wifiStartSNTP();
+bool mdns_started = false;
 
 // ===== wifi status change callbacks
 static WifiStateChangeCb wifi_state_change_cb[4];
@@ -85,7 +82,6 @@
         IP2STR(&evt->event_info.got_ip.gw));
     statusWifiUpdate(wifiState);
     wifiStartMDNS(evt->event_info.got_ip.ip);
-    wifiStartSNTP();
     break;
   case EVENT_SOFTAPMODE_STACONNECTED:
     DBG("Wifi AP: station " MACSTR " joined, AID = %d\n",
@@ -104,8 +100,7 @@
   }
 }
 
-void ICACHE_FLASH_ATTR
-wifiAddStateChangeCb(WifiStateChangeCb cb) {
+void ICACHE_FLASH_ATTR wifiAddStateChangeCb(WifiStateChangeCb cb) {
   for (int i = 0; i < 4; i++) {
     if (wifi_state_change_cb[i] == cb) return;
     if (wifi_state_change_cb[i] == NULL) {
@@ -116,58 +111,15 @@
   DBG("WIFI: max state change cb count exceeded\n");
 }
 
-<<<<<<< HEAD
-static bool mdns_started = false;
-=======
-static bool mdns_started = true;
-static struct mdns_info mdns_info;
->>>>>>> 91b35f34
-
-static ICACHE_FLASH_ATTR
-void wifiStartMDNS(struct ip_addr ip) {
+void ICACHE_FLASH_ATTR wifiStartMDNS(struct ip_addr ip) {
   if (!mdns_started) {
     struct mdns_info *mdns_info = (struct mdns_info *)os_zalloc(sizeof(struct mdns_info));
     mdns_info->host_name = flashConfig.hostname;
-    mdns_info->server_name = "arduino"; // service name
+    mdns_info->server_name = flashConfig.mdns_servername; // service name
     mdns_info->server_port = 80;     // service port
     mdns_info->ipAddr = ip.addr;
-    espconn_mdns_init(mdns_info);
+    espconn_mdns_init(mdns_info);    
     mdns_started = true;    
-  }
-}
-
-static bool sntp_started = false;
-
-static ETSTimer sntp_timer;
-
-void ICACHE_FLASH_ATTR 
-user_check_sntp_stamp(void *arg){
-  uint32 current_stamp;
-  current_stamp = sntp_get_current_timestamp();
-  if (current_stamp == 0){
-    os_timer_arm(&sntp_timer, 100, 0);
-  }
-  else{
-    os_timer_disarm(&sntp_timer);
-    os_printf("sntp: %d, %s \n", current_stamp, sntp_get_real_time(current_stamp));
-  }
-}
-
-static ICACHE_FLASH_ATTR
-void wifiStartSNTP() {
-  if (!sntp_started) {
-    ip_addr_t *addr = (ip_addr_t *)os_zalloc(sizeof(ip_addr_t));
-    sntp_setservername(0, "us.pool.ntp.org"); // set server 0 by domain name
-    sntp_setservername(1, "ntp.sjtu.edu.cn"); // set server 1 by domain name
-    IP4_ADDR(addr, 210, 72, 145, 44);
-    sntp_setserver(2, addr); // set server 2 by IP address
-    sntp_init();
-    os_free(addr);
-    
-    os_timer_disarm(&sntp_timer);
-    os_timer_setfn(&sntp_timer, (os_timer_func_t *)user_check_sntp_stamp, NULL);
-    os_timer_arm(&sntp_timer, 100, 0);
-    sntp_started = true;
   }
 }
 
@@ -403,7 +355,7 @@
   return HTTPD_CGI_DONE;
 }
 
-static bool parse_ip(char *buff, ip_addr_t *ip_ptr) {
+static bool ICACHE_FLASH_ATTR parse_ip(char *buff, ip_addr_t *ip_ptr) {
   char *next = buff; // where to start parsing next integer
   int found = 0;     // number of integers parsed
   uint32_t ip = 0;   // the ip addres parsed
